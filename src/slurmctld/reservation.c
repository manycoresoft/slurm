--- conflicted
+++ resolved
@@ -3564,24 +3564,7 @@
 				bit_and(node_bitmap, resv_ptr->node_bitmap);
 				bit_not(resv_ptr->node_bitmap);
 			} else {
-<<<<<<< HEAD
-				int core_mult = 1;
-#ifdef HAVE_BG
-				if (!cnodes_per_mp)
-					select_g_alter_node_cnt(
-						SELECT_GET_NODE_SCALING,
-						&cnodes_per_mp);
-				core_mult = cnodes_per_mp;
-#endif
-
-				if (!*core_bitmap) {
-					*core_bitmap =
-						cr_create_cluster_core_bitmap(
-							core_mult);
-				}
-=======
 				_create_cluster_core_bitmap(core_bitmap);
->>>>>>> a6454176
 				bit_or(*core_bitmap, resv_ptr->core_bitmap);
 			}
 		}
