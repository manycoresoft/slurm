/*****************************************************************************\
 *  node_scheduler.c - select and allocated nodes to jobs
 *	Note: there is a global node table (node_record_table_ptr)
 *****************************************************************************
 *  Copyright (C) 2002-2007 The Regents of the University of California.
 *  Copyright (C) 2008-2010 Lawrence Livermore National Security.
 *  Portions Copyright (C) 2010-2016 SchedMD <https://www.schedmd.com>.
 *  Produced at Lawrence Livermore National Laboratory (cf, DISCLAIMER).
 *  Written by Morris Jette <jette1@llnl.gov>
 *  CODE-OCEC-09-009. All rights reserved.
 *
 *  This file is part of SLURM, a resource management program.
 *  For details, see <https://slurm.schedmd.com/>.
 *  Please also read the included file: DISCLAIMER.
 *
 *  SLURM is free software; you can redistribute it and/or modify it under
 *  the terms of the GNU General Public License as published by the Free
 *  Software Foundation; either version 2 of the License, or (at your option)
 *  any later version.
 *
 *  In addition, as a special exception, the copyright holders give permission
 *  to link the code of portions of this program with the OpenSSL library under
 *  certain conditions as described in each individual source file, and
 *  distribute linked combinations including the two. You must obey the GNU
 *  General Public License in all respects for all of the code used other than
 *  OpenSSL. If you modify file(s) with this exception, you may extend this
 *  exception to your version of the file(s), but you are not obligated to do
 *  so. If you do not wish to do so, delete this exception statement from your
 *  version.  If you delete this exception statement from all source files in
 *  the program, then also delete it here.
 *
 *  SLURM is distributed in the hope that it will be useful, but WITHOUT ANY
 *  WARRANTY; without even the implied warranty of MERCHANTABILITY or FITNESS
 *  FOR A PARTICULAR PURPOSE.  See the GNU General Public License for more
 *  details.
 *
 *  You should have received a copy of the GNU General Public License along
 *  with SLURM; if not, write to the Free Software Foundation, Inc.,
 *  51 Franklin Street, Fifth Floor, Boston, MA 02110-1301  USA.
\*****************************************************************************/

#include "config.h"

#include <errno.h>
#include <pthread.h>
#include <signal.h>
#include <stdio.h>
#include <stdlib.h>
#include <string.h>
#include <syslog.h>
#include <unistd.h>

#include "slurm/slurm_errno.h"

#include "src/common/assoc_mgr.h"
#include "src/common/gres.h"
#include "src/common/hostlist.h"
#include "src/common/layouts_mgr.h"
#include "src/common/list.h"
#include "src/common/node_features.h"
#include "src/common/node_select.h"
#include "src/common/power.h"
#include "src/common/slurm_accounting_storage.h"
#include "src/common/slurm_mcs.h"
#include "src/common/slurm_priority.h"
#include "src/common/slurm_topology.h"
#include "src/common/uid.h"
#include "src/common/xassert.h"
#include "src/common/xmalloc.h"
#include "src/common/xstring.h"

#include "src/slurmctld/acct_policy.h"
#include "src/slurmctld/agent.h"
#include "src/slurmctld/burst_buffer.h"
#include "src/slurmctld/front_end.h"
#include "src/slurmctld/gang.h"
#include "src/slurmctld/job_scheduler.h"
#include "src/slurmctld/licenses.h"
#include "src/slurmctld/node_scheduler.h"
#include "src/slurmctld/powercapping.h"
#include "src/slurmctld/preempt.h"
#include "src/slurmctld/proc_req.h"
#include "src/slurmctld/reservation.h"
#include "src/slurmctld/slurmctld.h"
#include "src/slurmctld/slurmctld_plugstack.h"

#define MAX_FEATURES  32	/* max exclusive features "[fs1|fs2]"=2 */

struct node_set {		/* set of nodes with same configuration */
	uint16_t cpus_per_node;	/* NOTE: This is the minimum count,
				 * if FastSchedule==0 then individual
				 * nodes within the same configuration
				 * line (in slurm.conf) can actually
				 * have different CPU counts */
	uint64_t real_memory;
	uint32_t nodes;
	uint32_t weight;
	char     *features;
	bitstr_t *feature_bits;		/* XORed feature's position */
	bitstr_t *my_bitmap;		/* node bitmap */
};

static int  _build_node_list(struct job_record *job_ptr,
			     struct node_set **node_set_pptr,
			     int *node_set_size, char **err_msg,
			     bool test_only, bool can_reboot);
static int  _fill_in_gres_fields(struct job_record *job_ptr);
static void _filter_nodes_in_set(struct node_set *node_set_ptr,
				 struct job_details *detail_ptr,
				 char **err_msg);

static bool _first_array_task(struct job_record *job_ptr);
static void _log_node_set(uint32_t job_id, struct node_set *node_set_ptr,
			  int node_set_size);
static int  _match_feature(char *seek, struct node_set *node_set_ptr,
			   bool can_reboot);
static int  _match_feature2(char *seek, struct node_set *node_set_ptr,
			    bitstr_t **inactive_bitmap);
static int  _match_feature3(struct job_record *job_ptr,
			    struct node_set *node_set_ptr,
			    bitstr_t **inactive_bitmap);
static int _nodes_in_sets(bitstr_t *req_bitmap,
			  struct node_set * node_set_ptr,
			  int node_set_size);
static int _sort_node_set(const void *x, const void *y);
static int _pick_best_nodes(struct node_set *node_set_ptr,
			    int node_set_size, bitstr_t ** select_bitmap,
			    struct job_record *job_ptr,
			    struct part_record *part_ptr,
			    uint32_t min_nodes, uint32_t max_nodes,
			    uint32_t req_nodes, bool test_only,
			    List preemptee_candidates,
			    List *preemptee_job_list, bool has_xand,
			    bitstr_t *exc_node_bitmap, bool resv_overlap);
static void _set_err_msg(bool cpus_ok, bool mem_ok, bool disk_ok,
			 bool job_mc_ok, char **err_msg);
static bool _valid_feature_counts(struct job_record *job_ptr,
				  bitstr_t *node_bitmap, bool *has_xor);
static bitstr_t *_valid_features(struct job_record *job_ptr,
				 struct config_record *config_ptr,
				 bool can_reboot);

/*
 * _get_ntasks_per_core - Retrieve the value of ntasks_per_core from
 *	the given job_details record.  If it wasn't set, return 0xffff.
 *	Intended for use with the adjust_cpus_nppcu function.
 */
static uint16_t _get_ntasks_per_core(struct job_details *details) {

	if (details->mc_ptr)
		return details->mc_ptr->ntasks_per_core;
	else
		return 0xffff;
}

/*
 * _get_gres_alloc - Fill in the gres_alloc string field for a given
 *      job_record with the count of actually alllocated gres on each node
 * IN job_ptr - the job record whose "gres_alloc" field is to be constructed
 * RET Error number.  Currently not used (always set to 0).
 */
static int _get_gres_alloc(struct job_record *job_ptr)
{
	char                buf[128], *prefix="";
	char                gres_name[64];
	int                 i, rv;
	int                 node_cnt;
	int                 gres_type_count;
	int                 *gres_count_ids, *gres_count_vals;

	xstrcat(job_ptr->gres_alloc, "");
	if (!job_ptr->node_bitmap || !job_ptr->gres_list)
		return SLURM_SUCCESS;

	node_cnt = bit_set_count(job_ptr->node_bitmap);
	gres_type_count = list_count(job_ptr->gres_list);
	gres_count_ids  = xmalloc(sizeof(int) * gres_type_count);
	gres_count_vals = xmalloc(sizeof(int) * gres_type_count);
	rv = gres_plugin_job_count(job_ptr->gres_list, gres_type_count,
				   gres_count_ids, gres_count_vals);
	if (rv == SLURM_SUCCESS) {
		for (i = 0; i < gres_type_count; i++) {
			if (!gres_count_ids[i])
				break;
			gres_count_vals[i] *= node_cnt;
			/* Map the GRES type id back to a GRES type name. */
			gres_gresid_to_gresname(gres_count_ids[i], gres_name,
						sizeof(gres_name));
			sprintf(buf,"%s%s:%d", prefix, gres_name,
				gres_count_vals[i]);
			xstrcat(job_ptr->gres_alloc, buf);
			if (prefix[0] == '\0')
				prefix = ",";

			if (slurm_get_debug_flags() & DEBUG_FLAG_GRES) {
				debug("(%s:%d) job id: %u -- gres_alloc "
				      "substring=(%s)",
				      THIS_FILE, __LINE__, job_ptr->job_id, buf);
			}
		}
	}
	xfree(gres_count_ids);
	xfree(gres_count_vals);

	return rv;
}

/*
 * _get_gres_config - Fill in the gres_alloc string field for a given
 *      job_record with the count of gres on each node (e.g. for whole node
 *	allocations).
 * IN job_ptr - the job record whose "gres_alloc" field is to be constructed
 * RET Error number.  Currently not used (always set to 0).
 */
static int _get_gres_config(struct job_record *job_ptr)
{
	char                buf[128], *prefix="";
	List                gres_list;
	bitstr_t *	    node_bitmap = job_ptr->node_bitmap;
	struct node_record* node_ptr;
	int                 *gres_count_ids, *gres_count_vals;
	int                 *gres_count_ids_loc = NULL;
	int                 *gres_count_vals_loc = NULL;
	int                 i, ix, jx, kx, i_first, i_last, rv = 0;
	int                 count    = 0;
	int                 gres_type_count = 4; /* Guess number GRES types */
	int                 oldcount = 0;

	xstrcat(job_ptr->gres_alloc, "");
	if (node_bitmap) {
		i_first = bit_ffs(node_bitmap);
		i_last  = bit_fls(node_bitmap);
	} else {
		if (slurmctld_conf.debug_flags & DEBUG_FLAG_GRES)
			debug("(%s:%d) job id: %u -- No nodes in bitmap of "
			      "job_record!",
			      THIS_FILE, __LINE__, job_ptr->job_id);
		return rv;
	}
	if (i_first == -1)      /* job has no nodes */
		i_last = -2;

	gres_count_ids  = xmalloc(sizeof(int) * gres_type_count);
	gres_count_vals = xmalloc(sizeof(int) * gres_type_count);

	/* Loop through each node allocated to the job tallying all GRES
	 * types found. */
	for (ix = i_first; ix <= i_last; ix++) {
		if (!bit_test(node_bitmap, ix))
			continue;

		node_ptr  = node_record_table_ptr + ix;
		gres_list = node_ptr->gres_list;
		if (gres_list)
			count = list_count(gres_list);
		else
			count = 0;

		if (slurmctld_conf.debug_flags & DEBUG_FLAG_GRES)
			debug("(%s:%d) job id: %u -- Count of "
			      "GRES types in the gres_list is: %d",
			      THIS_FILE, __LINE__, job_ptr->job_id, count);

		/* Only reallocate when there is an increase in size of the
		 * local arrays. */
		if (count > oldcount) {
			if (slurmctld_conf.debug_flags & DEBUG_FLAG_GRES)
				debug("(%s:%d) job id: %u -- Old GRES "
				      "count: %d New GRES count: %d",
				      THIS_FILE, __LINE__, job_ptr->job_id,
				      oldcount, count);

			/* Allocate arrays to hold each GRES type and its
			 * associated value found on this node.
			 */
			oldcount = count;
			i = count * sizeof(int);
			xrealloc(gres_count_ids_loc,  i);
			xrealloc(gres_count_vals_loc, i);
		}

		if (gres_list) {
			gres_plugin_node_count(gres_list, count,
					       gres_count_ids_loc,
					       gres_count_vals_loc,
					       GRES_VAL_TYPE_CONFIG);
		}

		/* Combine the local results into the master count results */
		for (jx = 0; jx < count; jx++) {
			int found = 0;

			/* Find matching GRES type. */
			for (kx = 0; kx < gres_type_count; kx++) {
				if (!gres_count_ids[kx])
					break;

				if (gres_count_ids_loc[jx] !=
				    gres_count_ids[kx])
					continue;

				/* If slot is found, update current value.*/
				gres_count_vals[kx] += gres_count_vals_loc[jx];
				found = 1;
				break;
			}

			/* If the local GRES type doesn't already appear in the
			 * list then add it. */
			if (!found) {
				/* If necessary, expand the array of GRES types
				 * being reported. */
				if (kx >= gres_type_count) {
					gres_type_count *= 2;
					i = gres_type_count * sizeof(int);
					xrealloc(gres_count_ids,  i);
					xrealloc(gres_count_vals, i);
				}
				gres_count_ids[kx]   = gres_count_ids_loc[jx];
				gres_count_vals[kx] += gres_count_vals_loc[jx];
			}
	 	}
	}
	xfree(gres_count_ids_loc);
	xfree(gres_count_vals_loc);

	/* Append value to the gres string. */
	for (jx = 0; jx < gres_type_count; jx++) {
		char gres_name[64];

		if (!gres_count_ids[jx])
			break;

		/* Map the GRES type id back to a GRES type name. */
		gres_gresid_to_gresname(gres_count_ids[jx], gres_name,
					sizeof(gres_name));

		sprintf(buf,"%s%s:%d", prefix, gres_name, gres_count_vals[jx]);
		xstrcat(job_ptr->gres_alloc, buf);
		if (prefix[0] == '\0')
			prefix = ",";

		if (slurmctld_conf.debug_flags & DEBUG_FLAG_GRES)
			debug("(%s:%d) job id: %u -- gres_alloc substring=(%s)",
			      THIS_FILE, __LINE__, job_ptr->job_id, buf);
	}
	xfree(gres_count_ids);
	xfree(gres_count_vals);

	return rv;
}

/*
 * _build_gres_alloc_string - Fill in the gres_alloc string field for a
 *      given job_record
 *	also claim required licenses and resources reserved by accounting
 *	policy association
 * IN job_ptr - the job record whose "gres_alloc" field is to be constructed
 * RET Error number.  Currently not used (always set to 0).
 */
static int _build_gres_alloc_string(struct job_record *job_ptr)
{
	static int          val_type = -1;

	if (val_type == -1) {
		char *select_type = slurm_get_select_type();
		/* Find out which select type plugin we have so we can decide
		 * what value to look for. */
		if (!xstrcmp(select_type, "select/cray"))
			val_type = GRES_VAL_TYPE_CONFIG;
		else
			val_type = GRES_VAL_TYPE_ALLOC;
		xfree(select_type);
	}

	if (val_type == GRES_VAL_TYPE_CONFIG)
		return _get_gres_config(job_ptr);
	else
		return _get_gres_alloc(job_ptr);
}

/*
 * allocate_nodes - change state of specified nodes to NODE_STATE_ALLOCATED
 *	also claim required licenses and resources reserved by accounting
 *	policy association
 * IN job_ptr - job being allocated resources
 */
extern void allocate_nodes(struct job_record *job_ptr)
{
	int i;
	struct node_record *node_ptr;
	bool has_cloud = false, has_cloud_power_save = false;

	for (i = 0, node_ptr = node_record_table_ptr; i < node_record_count;
	     i++, node_ptr++) {
		if (!bit_test(job_ptr->node_bitmap, i))
			continue;

		if (IS_NODE_CLOUD(node_ptr)) {
			has_cloud = true;
			if (IS_NODE_POWER_SAVE(node_ptr))
				has_cloud_power_save = true;
		}
		make_node_alloc(node_ptr, job_ptr);
	}

	last_node_update = time(NULL);
	license_job_get(job_ptr);

	if (has_cloud) {
		if (has_cloud_power_save) {
			job_ptr->alias_list = xstrdup("TBD");
			job_ptr->wait_all_nodes = 1;
		} else
			set_job_alias_list(job_ptr);
	}

	return;
}

/* Set a job's alias_list string */
extern void set_job_alias_list(struct job_record *job_ptr)
{
	int i;
	struct node_record *node_ptr;

	xfree(job_ptr->alias_list);
	for (i = 0, node_ptr = node_record_table_ptr; i < node_record_count;
	     i++, node_ptr++) {
		if (!bit_test(job_ptr->node_bitmap, i))
			continue;

		if (IS_NODE_CLOUD(node_ptr)) {
			if (IS_NODE_POWER_SAVE(node_ptr)) {
				xfree(job_ptr->alias_list);
				job_ptr->alias_list = xstrdup("TBD");
				break;
			}
			if (job_ptr->alias_list)
				xstrcat(job_ptr->alias_list, ",");
			xstrcat(job_ptr->alias_list, node_ptr->name);
			xstrcat(job_ptr->alias_list, ":");
			xstrcat(job_ptr->alias_list, node_ptr->comm_name);
			xstrcat(job_ptr->alias_list, ":");
			xstrcat(job_ptr->alias_list, node_ptr->node_hostname);
		}
	}
}

/*
 * deallocate_nodes - for a given job, deallocate its nodes and make
 *	their state NODE_STATE_COMPLETING also release the job's licenses
 *	and resources reserved by accounting policy association
 * IN job_ptr - pointer to terminating job (already in some COMPLETING state)
 * IN timeout - true if job exhausted time limit, send REQUEST_KILL_TIMELIMIT
 *	RPC instead of REQUEST_TERMINATE_JOB
 * IN suspended - true if job was already suspended (node's run_job_cnt
 *	already decremented);
 * IN preempted - true if job is being preempted
 */
extern void deallocate_nodes(struct job_record *job_ptr, bool timeout,
			     bool suspended, bool preempted)
{
	static int select_serial = -1;
	int i;
	kill_job_msg_t *kill_job = NULL;
	agent_arg_t *agent_args = NULL;
	int down_node_cnt = 0;
	struct node_record *node_ptr;
#ifdef HAVE_FRONT_END
	front_end_record_t *front_end_ptr;
#endif

	xassert(job_ptr);
	xassert(job_ptr->details);

	trace_job(job_ptr, __func__, "");

	if (select_serial == -1) {
		if (xstrcmp(slurmctld_conf.select_type, "select/serial"))
			select_serial = 0;
		else
			select_serial = 1;
	}

	acct_policy_job_fini(job_ptr);
	if (select_g_job_fini(job_ptr) != SLURM_SUCCESS)
		error("select_g_job_fini(%u): %m", job_ptr->job_id);
	(void) epilog_slurmctld(job_ptr);

	agent_args = xmalloc(sizeof(agent_arg_t));
	if (timeout)
		agent_args->msg_type = REQUEST_KILL_TIMELIMIT;
	else if (preempted)
		agent_args->msg_type = REQUEST_KILL_PREEMPTED;
	else
		agent_args->msg_type = REQUEST_TERMINATE_JOB;
	agent_args->retry = 0;	/* re_kill_job() resends as needed */
	agent_args->hostlist = hostlist_create(NULL);
	kill_job = xmalloc(sizeof(kill_job_msg_t));
	last_node_update    = time(NULL);
	kill_job->job_id    = job_ptr->job_id;
	kill_job->step_id   = NO_VAL;
	kill_job->job_state = job_ptr->job_state;
	kill_job->job_uid   = job_ptr->user_id;
	kill_job->nodes     = xstrdup(job_ptr->nodes);
	kill_job->time      = time(NULL);
	kill_job->start_time = job_ptr->start_time;
	kill_job->select_jobinfo = select_g_select_jobinfo_copy(
			job_ptr->select_jobinfo);
	kill_job->spank_job_env = xduparray(job_ptr->spank_job_env_size,
					    job_ptr->spank_job_env);
	kill_job->spank_job_env_size = job_ptr->spank_job_env_size;

#ifdef HAVE_FRONT_END
	if (job_ptr->batch_host &&
	    (front_end_ptr = job_ptr->front_end_ptr)) {
		agent_args->protocol_version = front_end_ptr->protocol_version;
		if (IS_NODE_DOWN(front_end_ptr)) {
			/* Issue the KILL RPC, but don't verify response */
			front_end_ptr->job_cnt_comp = 0;
			front_end_ptr->job_cnt_run  = 0;
			down_node_cnt++;
			if (job_ptr->node_bitmap_cg) {
				bit_nclear(job_ptr->node_bitmap_cg, 0,
					   node_record_count - 1);
			} else {
				error("deallocate_nodes: node_bitmap_cg is "
				      "not set");
				/* Create empty node_bitmap_cg */
				job_ptr->node_bitmap_cg =
					bit_alloc(node_record_count);
			}
			job_ptr->cpu_cnt  = 0;
			job_ptr->node_cnt = 0;
		} else {
			bool set_fe_comp = false;
			if (front_end_ptr->job_cnt_run) {
				front_end_ptr->job_cnt_run--;
			} else {
				error("%s: front_end %s job_cnt_run underflow",
				      __func__, front_end_ptr->name);
			}
			if (front_end_ptr->job_cnt_run == 0) {
				uint32_t state_flags;
				state_flags = front_end_ptr->node_state &
					      NODE_STATE_FLAGS;
				front_end_ptr->node_state = NODE_STATE_IDLE |
							    state_flags;
			}
			for (i = 0, node_ptr = node_record_table_ptr;
			     i < node_record_count; i++, node_ptr++) {
				if (!bit_test(job_ptr->node_bitmap, i))
					continue;
				make_node_comp(node_ptr, job_ptr, suspended);
				set_fe_comp = true;
			}
			if (set_fe_comp) {
				front_end_ptr->job_cnt_comp++;
				front_end_ptr->node_state |=
					NODE_STATE_COMPLETING;
			}
		}

		hostlist_push_host(agent_args->hostlist, job_ptr->batch_host);
		agent_args->node_count++;
	}
#else
	if (!job_ptr->node_bitmap_cg)
		build_cg_bitmap(job_ptr);
	agent_args->protocol_version = SLURM_PROTOCOL_VERSION;
	for (i = 0, node_ptr = node_record_table_ptr;
	     i < node_record_count; i++, node_ptr++) {
		if (!bit_test(job_ptr->node_bitmap_cg, i))
			continue;
		if (IS_NODE_DOWN(node_ptr)) {
			/* Issue the KILL RPC, but don't verify response */
			down_node_cnt++;
			if (job_ptr->node_bitmap_cg == NULL) {
				error("deallocate_nodes: node_bitmap_cg is "
				      "not set");
				build_cg_bitmap(job_ptr);
			}
			bit_clear(job_ptr->node_bitmap_cg, i);
			job_update_tres_cnt(job_ptr, i);
			/* node_cnt indicates how many nodes we are waiting
			 * to get epilog complete messages from, so do not
			 * count down nodes. NOTE: The job's node_cnt will not
			 * match the number of entries in the node string
			 * during its completion. */
			job_ptr->node_cnt--;
		}
		make_node_comp(node_ptr, job_ptr, suspended);

		if (agent_args->protocol_version > node_ptr->protocol_version)
			agent_args->protocol_version =
				node_ptr->protocol_version;
		hostlist_push_host(agent_args->hostlist, node_ptr->name);
		agent_args->node_count++;
	}
#endif

	if ((agent_args->node_count - down_node_cnt) == 0) {
		/* Can not wait for epilog completet to release licenses and
		 * update gang scheduling table */
		cleanup_completing(job_ptr);
	}

	if (agent_args->node_count == 0) {
		if ((job_ptr->details->expanding_jobid == 0) &&
		    (select_serial == 0)) {
			error("%s: job %u allocated no nodes to be killed on",
			      __func__, job_ptr->job_id);
		}
		slurm_free_kill_job_msg(kill_job);
		hostlist_destroy(agent_args->hostlist);
		xfree(agent_args);
		return;
	}

	agent_args->msg_args = kill_job;
	agent_queue_request(agent_args);
	return;
}

/*
 * _match_feature - determine if the desired feature is one of those available
 * IN seek - desired feature
 * IN node_set_ptr - Pointer to node_set being searched
 * IN can_reboot - if true node can use any available feature,
 *	else job can use only active features
 * RET 1 if found, 0 otherwise
 */
static int _match_feature(char *seek, struct node_set *node_set_ptr,
			  bool can_reboot)
{
	node_feature_t *feat_ptr;

	if (seek == NULL)
		return 1;	/* nothing to look for */
	if (can_reboot) {
		feat_ptr = list_find_first(avail_feature_list,
					   list_find_feature, (void *) seek);
	} else {
		feat_ptr = list_find_first(active_feature_list,
					   list_find_feature, (void *) seek);
	}
	if ((feat_ptr == NULL) || (feat_ptr->node_bitmap == NULL))
		return 0;	/* no such feature */

	if (bit_super_set(node_set_ptr->my_bitmap, feat_ptr->node_bitmap))
		return 1;	/* nodes have this feature */
	return 0;
}

/*
 * _match_feature2 - determine which of the desired features is now inactive
 * IN seek - desired feature
 * IN node_set_ptr - Pointer to node_set being searched
 * OUT inactive_bitmap - Nodes with this as inactive feature
 * RET 1 if some nodes with this inactive feature, 0 no such inactive feature
 */
static int _match_feature2(char *seek, struct node_set *node_set_ptr,
			   bitstr_t **inactive_bitmap)
{
	node_feature_t *feat_ptr;

	if ((seek == NULL) ||			/* nothing to look for */
	    (node_features_g_count() == 0))	/* No inactive features */
		return 0;

	feat_ptr = list_find_first(active_feature_list, list_find_feature,
				   (void *) seek);
	if ((feat_ptr == NULL) || (feat_ptr->node_bitmap == NULL)) {
		if (bit_set_count(node_set_ptr->my_bitmap) > 0) {
			*inactive_bitmap = bit_copy(node_set_ptr->my_bitmap);
			return 1;
		}
		return 0;
	}

	*inactive_bitmap = bit_copy(feat_ptr->node_bitmap);
	bit_not(*inactive_bitmap);
	bit_and(*inactive_bitmap, node_set_ptr->my_bitmap);
	if (bit_set_count(*inactive_bitmap) != 0)
		return 1;
	FREE_NULL_BITMAP(*inactive_bitmap);
	return 0;
}

/*
 * _match_feature3 - determine which of the job features are now inactive
 * IN job_ptr - job requesting resource allocation
 * IN node_set_ptr - Pointer to node_set being searched
 * OUT inactive_bitmap - Nodes with this as inactive feature
 * RET 1 if some nodes with this inactive feature, 0 no such inactive feature
 * NOTE: Currently supports only simple AND of features
 */
static int _match_feature3(struct job_record *job_ptr,
			   struct node_set *node_set_ptr,
			   bitstr_t **inactive_bitmap)
{
	struct job_details *details_ptr = job_ptr->details;
	ListIterator feat_iter;
	job_feature_t *job_feat_ptr;
	node_feature_t *node_feat_ptr;
	bitstr_t *tmp_bitmap = NULL;

	if ((details_ptr->feature_list == NULL) ||   /* nothing to look for */
	    (node_features_g_count() == 0))	/* No inactive features */
		return 0;

	feat_iter = list_iterator_create(details_ptr->feature_list);
	while ((job_feat_ptr = (job_feature_t *) list_next(feat_iter))) {
		node_feat_ptr = list_find_first(active_feature_list,
						list_find_feature,
						(void *)job_feat_ptr->name);
		if ((node_feat_ptr == NULL) ||
		    (node_feat_ptr->node_bitmap == NULL)) {
			if (!tmp_bitmap)
				tmp_bitmap = bit_alloc(node_record_count);
			bit_nset(tmp_bitmap, 0, node_record_count - 1);
		} else if (!tmp_bitmap) {
			tmp_bitmap = bit_copy(node_feat_ptr->node_bitmap);
			bit_not(tmp_bitmap);
		} else {
			bit_not(node_feat_ptr->node_bitmap);
			bit_or(tmp_bitmap, node_feat_ptr->node_bitmap);
			bit_not(node_feat_ptr->node_bitmap);
		}
	}
	list_iterator_destroy(feat_iter);

	*inactive_bitmap = tmp_bitmap;
	if (tmp_bitmap)
		return 1;
	return 0;
}

/* For a given job, if the available nodes differ from those with currently
 *	active features, return a bitmap of nodes with the job's required
 *	features currently active
 * IN job_ptr - job requesting resource allocation
 * IN avail_bitmap - nodes currently available for this job
 * OUT active_bitmap - nodes with job's features currently active, NULL if
 *	identical to avail_bitmap
 * NOTE: Currently supports only simple AND of features
 */
extern void build_active_feature_bitmap(struct job_record *job_ptr,
					bitstr_t *avail_bitmap,
					bitstr_t **active_bitmap)
{
	struct job_details *details_ptr = job_ptr->details;
	ListIterator feat_iter;
	job_feature_t *job_feat_ptr;
	node_feature_t *node_feat_ptr;
	bitstr_t *tmp_bitmap = NULL;

	*active_bitmap = NULL;
	if (details_ptr->feature_list == NULL)
		return;	/* nothing to look for */

	feat_iter = list_iterator_create(details_ptr->feature_list);
	while ((job_feat_ptr = (job_feature_t *) list_next(feat_iter))) {
		node_feat_ptr = list_find_first(active_feature_list,
						list_find_feature,
						(void *)job_feat_ptr->name);
		if ((node_feat_ptr == NULL) ||
		    (node_feat_ptr->node_bitmap == NULL)) {
			if (!tmp_bitmap)
				tmp_bitmap = bit_alloc(node_record_count);
			bit_nset(tmp_bitmap, 0, node_record_count - 1);
			continue;
		}
		if (!tmp_bitmap) {
			tmp_bitmap = bit_copy(node_feat_ptr->node_bitmap);
			bit_not(tmp_bitmap);
		} else {
			bit_not(node_feat_ptr->node_bitmap);
			bit_or(tmp_bitmap, node_feat_ptr->node_bitmap);
			bit_not(node_feat_ptr->node_bitmap);
		}
	}
	list_iterator_destroy(feat_iter);

	if (tmp_bitmap) {
		bit_not(tmp_bitmap);
		if (bit_super_set(avail_bitmap, tmp_bitmap)) {
			FREE_NULL_BITMAP(tmp_bitmap);
		} else {
			bit_and(tmp_bitmap, avail_bitmap);
			*active_bitmap = tmp_bitmap;
		}
	}

	return;
}

/*
 * Decide if a job can share nodes with other jobs based on the
 * following three input parameters:
 *
 * IN user_flag - may be 0 (do not share nodes), 1 (node sharing allowed),
 *                or any other number means "don't care"
 * IN part_max_share - current partition's node sharing policy
 * IN cons_res_flag - 1 if the consumable resources flag is enable, 0 otherwise
 *
 *
 * The followed table details the node SHARED state for the various scenarios
 *
 *					part=	part=	part=	part=
 *	cons_res	user_request	EXCLUS	NO	YES	FORCE
 *	--------	------------	------	-----	-----	-----
 *	no		default		whole	whole	whole	whole/O
 *	no		exclusive	whole	whole	whole	whole/O
 *	no		share=yes	whole	whole	whole/O	whole/O
 *	yes		default		whole	share	share	share/O
 *	yes		exclusive	whole	whole	whole	whole/O
 *	yes		share=yes	whole	share	share/O	share/O
 *
 * whole  = entire node is allocated to the job
 * share  = less than entire node may be allocated to the job
 * -/O    = resources can be over-committed (e.g. gang scheduled)
 *
 * part->max_share:
 *	&SHARED_FORCE 	= FORCE
 *	0		= EXCLUSIVE
 *	1		= NO
 *	> 1		= YES
 *
 * job_ptr->details->share_res:
 *	0		= default or share=no
 *	1		= share=yes
 *
 * job_ptr->details->whole_node:
 *				  0	= default
 *	WHOLE_NODE_REQUIRED	= 1	= exclusive
 *	WHOLE_NODE_USER		= 2	= user
 *	WHOLE_NODE_MCS		= 3	= mcs
 *
 * Return values:
 *	0 = requires idle nodes
 *	1 = can use non-idle nodes
 */
static int
_resolve_shared_status(struct job_record *job_ptr, uint16_t part_max_share,
		       int cons_res_flag)
{
#ifndef HAVE_BG
	if (job_ptr->reboot)
		return 0;
#endif

	/* no sharing if partition Shared=EXCLUSIVE */
	if (part_max_share == 0) {
		job_ptr->details->whole_node = 1;
		job_ptr->details->share_res = 0;
		return 0;
	}

	/* sharing if partition Shared=FORCE with count > 1 */
	if ((part_max_share & SHARED_FORCE) &&
	    ((part_max_share & (~SHARED_FORCE)) > 1)) {
		job_ptr->details->share_res = 1;
		return 1;
	}

	if (cons_res_flag) {
		if ((job_ptr->details->share_res  == 0) ||
		    (job_ptr->details->whole_node == WHOLE_NODE_REQUIRED)) {
			job_ptr->details->share_res = 0;
			return 0;
		}
		return 1;
	} else {
		job_ptr->details->whole_node = WHOLE_NODE_REQUIRED;
		if (part_max_share == 1) { /* partition configured Shared=NO */
			job_ptr->details->share_res = 0;
			return 0;
		}
		/* share if the user requested it */
		if (job_ptr->details->share_res == 1)
			return 1;
		job_ptr->details->share_res = 0;
		return 0;
	}
}

/* Remove nodes from consideration for allocation based upon "ownership" by
 * other users
 * job_ptr IN - Job to be scheduled
 * usable_node_mask IN/OUT - Nodes available for use by this job's user
 */
extern void filter_by_node_owner(struct job_record *job_ptr,
				 bitstr_t *usable_node_mask)
{
	ListIterator job_iterator;
	struct job_record *job_ptr2;
	struct node_record *node_ptr;
	int i;

	if ((job_ptr->details->whole_node == 0) &&
	    (job_ptr->part_ptr->flags & PART_FLAG_EXCLUSIVE_USER))
		job_ptr->details->whole_node = WHOLE_NODE_USER;

	if (job_ptr->details->whole_node == WHOLE_NODE_USER) {
		/* Need to remove all nodes allocated to any active job from
		 * any other user */
		job_iterator = list_iterator_create(job_list);
		while ((job_ptr2 = (struct job_record *)
				   list_next(job_iterator))) {
			if (IS_JOB_PENDING(job_ptr2) ||
			    IS_JOB_COMPLETED(job_ptr2) ||
			    (job_ptr->user_id == job_ptr2->user_id) ||
			    !job_ptr2->node_bitmap)
				continue;
			bit_and_not(usable_node_mask, job_ptr2->node_bitmap);
		}
		list_iterator_destroy(job_iterator);
		return;
	}

	/* Need to filter out any nodes exclusively allocated to other users */
	for (i = 0, node_ptr = node_record_table_ptr; i < node_record_count;
	     i++, node_ptr++) {
		if ((node_ptr->owner != NO_VAL) &&
		    (node_ptr->owner != job_ptr->user_id))
			bit_clear(usable_node_mask, i);
	}
}

/* Remove nodes from consideration for allocation based upon "mcs" by
 * other users
 * job_ptr IN - Job to be scheduled
 * usable_node_mask IN/OUT - Nodes available for use by this job's mcs
 */
extern void filter_by_node_mcs(struct job_record *job_ptr, int mcs_select,
			       bitstr_t *usable_node_mask)
{
	struct node_record *node_ptr;
	int i;

	/* Need to filter out any nodes allocated with other mcs */
	if (job_ptr->mcs_label && (mcs_select == 1)) {
		for (i = 0, node_ptr = node_record_table_ptr;
		     i < node_record_count; i++, node_ptr++) {
			/* if there is a mcs_label -> OK if it's the same */
			if ((node_ptr->mcs_label != NULL) &&
			     xstrcmp(node_ptr->mcs_label,job_ptr->mcs_label)) {
				bit_clear(usable_node_mask, i);
			}
			/* if no mcs_label -> OK if no jobs running */
			if ((node_ptr->mcs_label == NULL) &&
			    (node_ptr->run_job_cnt != 0)) {
				bit_clear(usable_node_mask, i);
			}
		}
	} else {
		for (i = 0, node_ptr = node_record_table_ptr;
		     i < node_record_count;i++, node_ptr++) {
			 if (node_ptr->mcs_label != NULL) {
				bit_clear(usable_node_mask, i);
			}
		}
	}
}

/* Remove nodes from the "avail_node_bitmap" which need to be rebooted in order
 * to be used if the job's "delay_boot" time has not yet been reached. */
static void _filter_by_node_feature(struct job_record *job_ptr,
				    struct node_set *node_set_ptr,
				    int node_set_size)
{
	int i;

	if ((job_ptr->details == NULL) ||
	    ((job_ptr->details->begin_time != 0) &&
 	     ((job_ptr->details->begin_time + job_ptr->delay_boot) <=
	      time(NULL))))
		return;

	for (i = 0; i < node_set_size; i++) {
		if (node_set_ptr[i].weight != INFINITE)
			continue;
		bit_and_not(avail_node_bitmap, node_set_ptr[i].my_bitmap);
	}
}

/*
 * If the job has required feature counts, then accumulate those
 * required resources using multiple calls to _pick_best_nodes()
 * and adding those selected nodes to the job's required node list.
 * Upon completion, return job's requirements to match the values
 * which were in effect upon calling this function.
 * Input and output are the same as _pick_best_nodes().
 */
static int
_get_req_features(struct node_set *node_set_ptr, int node_set_size,
		  bitstr_t **select_bitmap, struct job_record *job_ptr,
		  struct part_record *part_ptr,
		  uint32_t min_nodes, uint32_t max_nodes, uint32_t req_nodes,
		  bool test_only, List *preemptee_job_list, bool can_reboot)
{
	uint32_t saved_min_nodes, saved_job_min_nodes, saved_job_num_tasks;
	bitstr_t *saved_req_node_bitmap = NULL;
	bitstr_t *inactive_bitmap = NULL;
	uint32_t saved_min_cpus, saved_req_nodes;
	int rc, tmp_node_set_size;
	int mcs_select = 0;
	struct node_set *tmp_node_set_ptr, *prev_node_set_ptr;
	int error_code = SLURM_SUCCESS, i;
	bitstr_t *feature_bitmap, *accumulate_bitmap = NULL;
	bitstr_t *save_avail_node_bitmap = NULL, *resv_bitmap = NULL;
	bitstr_t *exc_core_bitmap = NULL;
	List preemptee_candidates = NULL;
	bool has_xand = false;
	bool resv_overlap = false;
	uint32_t powercap;
	int layout_power;

	/* Mark nodes reserved for other jobs as off limit for this job.
	 * If the job has a reservation, we've already limited the contents
	 * of select_bitmap to those nodes. Assume node reboot required
	 * since we have not selected the compute nodes yet. */
	if (job_ptr->resv_name == NULL) {
		time_t start_res = time(NULL);
		rc = job_test_resv(job_ptr, &start_res, false, &resv_bitmap,
				   &exc_core_bitmap, &resv_overlap, true);
		if (rc == ESLURM_NODES_BUSY) {
			save_avail_node_bitmap = avail_node_bitmap;
			avail_node_bitmap = bit_alloc(node_record_count);
			FREE_NULL_BITMAP(resv_bitmap);
			/* Continue executing through _pick_best_nodes() below
			 * in order reject job if it can never run */
		} else if (rc != SLURM_SUCCESS) {
			FREE_NULL_BITMAP(resv_bitmap);
			FREE_NULL_BITMAP(exc_core_bitmap);
			return ESLURM_NODES_BUSY;	/* reserved */
		} else if (resv_bitmap &&
			   (!bit_equal(resv_bitmap, avail_node_bitmap))) {
			int cnt_in, cnt_out;
			cnt_in = bit_set_count(avail_node_bitmap);
			bit_and(resv_bitmap, avail_node_bitmap);
			save_avail_node_bitmap = avail_node_bitmap;
			avail_node_bitmap = resv_bitmap;
			cnt_out = bit_set_count(avail_node_bitmap);
			if (cnt_in != cnt_out) {
				debug2("Advanced reservation removed %d nodes "
				       "from consideration for job %u",
				       (cnt_in - cnt_out), job_ptr->job_id);
			}
			resv_bitmap = NULL;
		} else {
			FREE_NULL_BITMAP(resv_bitmap);
		}
	} else {
		time_t start_res = time(NULL);
		/* We do not care about return value.
		 * We are just interested in exc_core_bitmap creation */
		(void) job_test_resv(job_ptr, &start_res, false, &resv_bitmap,
				     &exc_core_bitmap, &resv_overlap, true);
		FREE_NULL_BITMAP(resv_bitmap);
	}

	if (!save_avail_node_bitmap)
		save_avail_node_bitmap = bit_copy(avail_node_bitmap);
	bit_and_not(avail_node_bitmap, booting_node_bitmap);
	filter_by_node_owner(job_ptr, avail_node_bitmap);
	if (can_reboot && !test_only)
		_filter_by_node_feature(job_ptr, node_set_ptr, node_set_size);

	/* get mcs_select */
	mcs_select = slurm_mcs_get_select(job_ptr);
	filter_by_node_mcs(job_ptr, mcs_select, avail_node_bitmap);

	/* save job and request state */
	saved_min_nodes = min_nodes;
	saved_req_nodes = req_nodes;
	saved_job_min_nodes = job_ptr->details->min_nodes;
	if (job_ptr->details->req_node_bitmap) {
		accumulate_bitmap = job_ptr->details->req_node_bitmap;
		saved_req_node_bitmap = bit_copy(accumulate_bitmap);
		job_ptr->details->req_node_bitmap = NULL;
	}
	saved_min_cpus = job_ptr->details->min_cpus;
	/* Don't mess with max_cpus here since it is only set to be a limit
	 * and not user configurable. */
	job_ptr->details->min_cpus = 1;
	tmp_node_set_ptr = xmalloc(sizeof(struct node_set) * node_set_size * 2);

	/* Accumulate nodes with required feature counts. */
	preemptee_candidates = slurm_find_preemptable_jobs(job_ptr);
	if (job_ptr->details->feature_list) {
		ListIterator feat_iter;
		job_feature_t *feat_ptr;
		uint64_t smallest_min_mem = INFINITE64;
		uint64_t orig_req_mem = job_ptr->details->pn_min_memory;

		feat_iter = list_iterator_create(
				job_ptr->details->feature_list);
		while ((feat_ptr = (job_feature_t *) list_next(feat_iter))) {
			bool sort_again = false;
			if (feat_ptr->count == 0)
				continue;
			tmp_node_set_size = 0;
			/* _pick_best_nodes() is destructive of the node_set
			 * data structure, so we need to make a copy and then
			 * purge it */
			for (i = 0; i < node_set_size; i++) {
				if (!_match_feature(feat_ptr->name,
						    node_set_ptr+i,
						    can_reboot))
					continue;
				tmp_node_set_ptr[tmp_node_set_size].
					cpus_per_node =
					node_set_ptr[i].cpus_per_node;
				tmp_node_set_ptr[tmp_node_set_size].
					real_memory =
					node_set_ptr[i].real_memory;
				tmp_node_set_ptr[tmp_node_set_size].nodes =
					node_set_ptr[i].nodes;
				tmp_node_set_ptr[tmp_node_set_size].weight =
					node_set_ptr[i].weight;
				tmp_node_set_ptr[tmp_node_set_size].features =
					xstrdup(node_set_ptr[i].features);
				tmp_node_set_ptr[tmp_node_set_size].
					feature_bits =
					bit_copy(node_set_ptr[i].feature_bits);
				tmp_node_set_ptr[tmp_node_set_size].my_bitmap =
					bit_copy(node_set_ptr[i].my_bitmap);
				prev_node_set_ptr = tmp_node_set_ptr +
						    tmp_node_set_size;
				tmp_node_set_size++;

				if (test_only || !can_reboot ||
				    (prev_node_set_ptr->weight == INFINITE))
					continue;
				if (!_match_feature2(feat_ptr->name,
						     node_set_ptr+i,
						     &inactive_bitmap))
					continue;
				sort_again = true;
				if (bit_equal(prev_node_set_ptr->my_bitmap,
					      inactive_bitmap)) {
					prev_node_set_ptr->weight = INFINITE;
					continue;
				}
				tmp_node_set_ptr[tmp_node_set_size].
					cpus_per_node =
					node_set_ptr[i].cpus_per_node;
				tmp_node_set_ptr[tmp_node_set_size].
					real_memory =
					node_set_ptr[i].real_memory;
				tmp_node_set_ptr[tmp_node_set_size].weight =
					INFINITE;
				tmp_node_set_ptr[tmp_node_set_size].features =
					xstrdup(node_set_ptr[i].features);
				tmp_node_set_ptr[tmp_node_set_size].
					feature_bits =
					bit_copy(node_set_ptr[i].feature_bits);
				tmp_node_set_ptr[tmp_node_set_size].my_bitmap =
					bit_copy(tmp_node_set_ptr
					[tmp_node_set_size-1].my_bitmap);
				bit_and(tmp_node_set_ptr[tmp_node_set_size].
					my_bitmap, inactive_bitmap);
				tmp_node_set_ptr[tmp_node_set_size].nodes =
					bit_set_count(tmp_node_set_ptr
					[tmp_node_set_size].my_bitmap);
				bit_and_not(tmp_node_set_ptr[tmp_node_set_size-1].
					my_bitmap, inactive_bitmap);
				tmp_node_set_ptr[tmp_node_set_size-1].nodes =
					bit_set_count(tmp_node_set_ptr
					[tmp_node_set_size-1].my_bitmap);
				tmp_node_set_size++;
				FREE_NULL_BITMAP(inactive_bitmap);
			}
			feature_bitmap = NULL;
			min_nodes = feat_ptr->count;
			req_nodes = feat_ptr->count;
			saved_job_num_tasks = job_ptr->details->num_tasks;
			job_ptr->details->min_nodes = feat_ptr->count;
			job_ptr->details->min_cpus = feat_ptr->count;
			if (job_ptr->details->ntasks_per_node &&
			    job_ptr->details->num_tasks) {
				job_ptr->details->num_tasks = min_nodes *
					job_ptr->details->ntasks_per_node;
			}
			FREE_NULL_LIST(*preemptee_job_list);
			job_ptr->details->pn_min_memory = orig_req_mem;
			if (sort_again) {
				qsort(tmp_node_set_ptr, tmp_node_set_size,
				      sizeof(struct node_set), _sort_node_set);
			}
			error_code = _pick_best_nodes(tmp_node_set_ptr,
					tmp_node_set_size, &feature_bitmap,
					job_ptr, part_ptr, min_nodes,
					max_nodes, req_nodes, test_only,
					preemptee_candidates,
					preemptee_job_list, false,
					exc_core_bitmap, resv_overlap);
			job_ptr->details->num_tasks = saved_job_num_tasks;
			if (job_ptr->details->pn_min_memory) {
				if (job_ptr->details->pn_min_memory <
				    smallest_min_mem)
					smallest_min_mem =
						job_ptr->details->pn_min_memory;
				else
					job_ptr->details->pn_min_memory =
						smallest_min_mem;
			}
#if 0
{
			char *tmp_str = bitmap2node_name(feature_bitmap);
			info("job %u needs %u nodes with feature %s, "
			     "using %s, error_code=%d",
			     job_ptr->job_id, feat_ptr->count,
			     feat_ptr->name, tmp_str, error_code);
			xfree(tmp_str);
}
#endif
			for (i=0; i<tmp_node_set_size; i++) {
				xfree(tmp_node_set_ptr[i].features);
				FREE_NULL_BITMAP(tmp_node_set_ptr[i].
						 feature_bits);
				FREE_NULL_BITMAP(tmp_node_set_ptr[i].
						 my_bitmap);
			}
			if (error_code != SLURM_SUCCESS)
				break;
			if (feature_bitmap) {
				if (feat_ptr->op_code == FEATURE_OP_XAND)
					has_xand = true;
				if (has_xand) {
					/* Don't make it required since we
					 * check value on each call to
					 * _pick_best_nodes() */
				} else if (job_ptr->details->req_node_bitmap) {
					bit_or(job_ptr->details->
					       req_node_bitmap,
					       feature_bitmap);
				} else {
					job_ptr->details->req_node_bitmap =
						bit_copy(feature_bitmap);
				}
				if (accumulate_bitmap) {
					bit_or(accumulate_bitmap,
					       feature_bitmap);
					FREE_NULL_BITMAP(feature_bitmap);
				} else
					accumulate_bitmap = feature_bitmap;
			}
		}
		list_iterator_destroy(feat_iter);
	}

	/* restore most of job state and accumulate remaining resources */
	if (saved_req_node_bitmap) {
		FREE_NULL_BITMAP(job_ptr->details->req_node_bitmap);
		job_ptr->details->req_node_bitmap =
				bit_copy(saved_req_node_bitmap);
	}
	if (accumulate_bitmap) {
		uint32_t node_cnt;
		if (job_ptr->details->req_node_bitmap) {
			bit_or(job_ptr->details->req_node_bitmap,
				accumulate_bitmap);
			FREE_NULL_BITMAP(accumulate_bitmap);
		} else
			job_ptr->details->req_node_bitmap = accumulate_bitmap;
		node_cnt = bit_set_count(job_ptr->details->req_node_bitmap);
		job_ptr->details->min_cpus = MAX(saved_min_cpus, node_cnt);
		min_nodes = MAX(saved_min_nodes, node_cnt);
		job_ptr->details->min_nodes = min_nodes;
		req_nodes = MAX(min_nodes, req_nodes);
		if (req_nodes > max_nodes)
			error_code = ESLURM_REQUESTED_NODE_CONFIG_UNAVAILABLE;
	} else {
		min_nodes = saved_min_nodes;
		req_nodes = saved_req_nodes;
		job_ptr->details->min_cpus = saved_min_cpus;
		job_ptr->details->min_nodes = saved_job_min_nodes;
	}

#if 0
{
	char *tmp_str = bitmap2node_name(job_ptr->details->req_node_bitmap);
	info("job %u requires %d:%d:%d req_nodes:%s err:%u",
	     job_ptr->job_id, min_nodes, req_nodes, max_nodes,
	     tmp_str, error_code);
	xfree(tmp_str);
}
#endif
	xfree(tmp_node_set_ptr);
	if (error_code == SLURM_SUCCESS) {
		FREE_NULL_LIST(*preemptee_job_list);
		error_code = _pick_best_nodes(node_set_ptr, node_set_size,
				select_bitmap, job_ptr, part_ptr, min_nodes,
				max_nodes, req_nodes, test_only,
				preemptee_candidates, preemptee_job_list,
				has_xand, exc_core_bitmap, resv_overlap);
	}
#if 0
{
	char *tmp_str = bitmap2node_name(*select_bitmap);
	info("job %u allocated nodes:%s err:%u",
		job_ptr->job_id, tmp_str, error_code);
	xfree(tmp_str);
}
#endif

	/*
	 * PowerCapping logic : now that we have the list of selected nodes
	 * we need to ensure that using this nodes respects the amount of
	 * available power as returned by the capping logic.
	 * If it is not the case, then ensure that the job stays pending
	 * by returning a relevant error code:
	 *  ESLURM_POWER_NOT_AVAIL : if the current capping is blocking
	 *  ESLURM_POWER_RESERVED  : if the current capping and the power
	 *                           reservations are blocking
	 */
	if (error_code != SLURM_SUCCESS) {
		debug5("powercapping: checking job %u : skipped, not eligible",
		       job_ptr->job_id);
	} else if ((powercap = powercap_get_cluster_current_cap()) == 0) {
		debug5("powercapping: checking job %u : skipped, capping "
		       "disabled", job_ptr->job_id);
	} else if ((layout_power = which_power_layout()) == 0) {
		debug5("powercapping disabled %d", which_power_layout());
	} else if (!power_layout_ready()){
		debug3("powercapping:checking job %u : skipped, problems with"
		       "layouts, capping disabled", job_ptr->job_id);
	} else {
		uint32_t min_watts, max_watts, job_cap, tmp_pcap_cpu_freq = 0;
		uint32_t cur_max_watts, tmp_max_watts = 0;
		uint32_t cpus_per_node, *tmp_max_watts_dvfs = NULL;
		bitstr_t *tmp_bitmap;
		int k = 1, *allowed_freqs = NULL;
		float ratio = 0;
		bool reboot;

		/*
		 *centralized synchronization of all key/values
		 */
		layouts_entity_pull_kv("power", "Cluster", "CurrentSumPower");

		/*
		 * get current powercapping logic state (min,cur,max)
		 */
		max_watts = powercap_get_cluster_max_watts();
		min_watts = powercap_get_cluster_min_watts();
		cur_max_watts = powercap_get_cluster_current_max_watts();
		/* in case of INFINITE cap, set it to max watts as it
		 * is done in the powercapping logic */
		if (powercap == INFINITE)
			powercap = max_watts;

		/* build a temporary bitmap using idle_node_bitmap and
		 * remove the selected bitmap from this bitmap.
		 * Then compute the amount of power required for such a
		 * configuration to check that is is allowed by the current
		 * power cap */
		tmp_bitmap = bit_copy(idle_node_bitmap);
		bit_and_not(tmp_bitmap, *select_bitmap);
		if (layout_power == 1)
			tmp_max_watts =
				 powercap_get_node_bitmap_maxwatts(tmp_bitmap);
		else if (layout_power == 2) {
			allowed_freqs =
				 powercap_get_job_nodes_numfreq(*select_bitmap,
					  job_ptr->details->cpu_freq_min,
					  job_ptr->details->cpu_freq_max);
			if (allowed_freqs[0] != 0) {
				tmp_max_watts_dvfs =
					xmalloc(sizeof(uint32_t) *
						(allowed_freqs[0]+1));
			}
			cpus_per_node = job_ptr->details->min_cpus /
					job_ptr->details->min_nodes;
			tmp_max_watts =
				powercap_get_node_bitmap_maxwatts_dvfs(
					tmp_bitmap, *select_bitmap,
					tmp_max_watts_dvfs, allowed_freqs,
					cpus_per_node);
		}
		bit_free(tmp_bitmap);

		/* get job cap based on power reservation on the system,
		 * if no reservation matches the job caracteristics, the
		 * powercap or the max_wattswill be returned.
		 * select the return code based on the impact of
		 * reservations on the failure */
		reboot = node_features_reboot_test(job_ptr, *select_bitmap);
		job_cap = powercap_get_job_cap(job_ptr, time(NULL), reboot);

		if ((layout_power == 1) ||
		    ((layout_power == 2) && (allowed_freqs[0] == 0))) {
			if (tmp_max_watts > job_cap) {
				FREE_NULL_BITMAP(*select_bitmap);
				if ((job_cap < powercap) &&
				    (tmp_max_watts <= powercap))
					error_code = ESLURM_POWER_RESERVED;
				else
					error_code = ESLURM_POWER_NOT_AVAIL;
			}
		} else if (layout_power == 2) {
			if (((tmp_max_watts > job_cap) ||
			    (job_cap < powercap) ||
			    (powercap < max_watts)) && (tmp_max_watts_dvfs)) {

			/* Calculation of the CPU Frequency to set for the job:
			 * The optimal CPU Frequency is the maximum allowed
			 * CPU Frequency that all idle nodes could run so that
			 * the total power consumption of the cluster is below
			 * the powercap value.since the number of Idle nodes
			 * may change in every schedule the optimal CPU
			 * Frequency may also change from one job to another.*/
				k = powercap_get_job_optimal_cpufreq(job_cap,
							  allowed_freqs);
				while ((tmp_max_watts_dvfs[k] > job_cap) &&
				       (k < allowed_freqs[0] + 1)) {
					k++;
				}
				if (k == allowed_freqs[0] + 1) {
					if ((job_cap < powercap) &&
					    (tmp_max_watts_dvfs[k] <= powercap)){
						error_code =
							ESLURM_POWER_RESERVED;
					} else {
						error_code =
							ESLURM_POWER_NOT_AVAIL;
					}
				} else {
					tmp_max_watts = tmp_max_watts_dvfs[k];
					tmp_pcap_cpu_freq =
						powercap_get_cpufreq(
							*select_bitmap,
							allowed_freqs[k]);
				}

				job_ptr->details->cpu_freq_min = tmp_pcap_cpu_freq;
				job_ptr->details->cpu_freq_max = tmp_pcap_cpu_freq;
				job_ptr->details->cpu_freq_gov = 0x10;

			/* Since we alter the DVFS of jobs we need to deal with
			 * their time_limit to calculate the extra time needed
			 * for them to complete the execution without getting
			 * killed there should be a parameter to declare the
			 * effect of cpu frequency on execution time for the
			 * moment we use time_limit and time_min
			 * This has to be done to allow backfilling */

				ratio = (1 + (float)allowed_freqs[k] /
					     (float)allowed_freqs[-1]);
				if ((job_ptr->time_limit != INFINITE) &&
				    (job_ptr->time_limit != NO_VAL))
					job_ptr->time_limit = (ratio *
						  job_ptr->time_limit);
				if ((job_ptr->time_min != INFINITE) &&
				    (job_ptr->time_min != NO_VAL))
					job_ptr->time_min = (ratio *
						  job_ptr->time_min);
			}
		}
		xfree(allowed_freqs);
		xfree(tmp_max_watts_dvfs);

		debug2("powercapping: checking job %u : min=%u cur=%u "
		       "[new=%u] [resv_cap=%u] [cap=%u] max=%u : %s",
		       job_ptr->job_id, min_watts, cur_max_watts,
		       tmp_max_watts, job_cap, powercap, max_watts,
		       slurm_strerror(error_code));
	}

	FREE_NULL_LIST(preemptee_candidates);

	/* restore job's initial required node bitmap */
	FREE_NULL_BITMAP(job_ptr->details->req_node_bitmap);
	job_ptr->details->req_node_bitmap = saved_req_node_bitmap;
	job_ptr->details->min_cpus = saved_min_cpus;
	job_ptr->details->min_nodes = saved_job_min_nodes;

	/* Restore available node bitmap, ignoring reservations */
	if (save_avail_node_bitmap) {
		FREE_NULL_BITMAP(avail_node_bitmap);
		avail_node_bitmap = save_avail_node_bitmap;
	}
	FREE_NULL_BITMAP(exc_core_bitmap);

	return error_code;
}

/*
 * _pick_best_nodes - from a weight order list of all nodes satisfying a
 *	job's specifications, select the "best" for use
 * IN node_set_ptr - pointer to node specification information
 * IN node_set_size - number of entries in records pointed to by node_set_ptr
 * OUT select_bitmap - returns bitmap of selected nodes, must FREE_NULL_BITMAP
 * IN job_ptr - pointer to job being scheduled
 * IN part_ptr - pointer to the partition in which the job is being scheduled
 * IN min_nodes - minimum count of nodes required by the job
 * IN max_nodes - maximum count of nodes required by the job (0==no limit)
 * IN req_nodes - requested (or desired) count of nodes
 * IN test_only - do not actually allocate resources
 * IN/OUT preemptee_job_list - list of pointers to jobs to be preempted
 * IN exc_core_bitmap - cores which can not be used
 *	NULL on first entry
 * IN has_xand - set of the constraint list includes XAND operators *and*
 *		 we have already satisfied them all
 * in resv_overlap - designated reservation overlaps another reservation
 * RET SLURM_SUCCESS on success,
 *	ESLURM_NODES_BUSY if request can not be satisfied now,
 *	ESLURM_REQUESTED_NODE_CONFIG_UNAVAILABLE if request can never
 *	be satisfied,
 *	ESLURM_REQUESTED_PART_CONFIG_UNAVAILABLE if the job can not be
 *	initiated until the parition's configuration changes or
 *	ESLURM_NODE_NOT_AVAIL if required nodes are DOWN or DRAINED
 *	ESLURM_RESERVATION_BUSY if requested reservation overlaps another
 * NOTE: the caller must FREE_NULL_BITMAP memory pointed to by select_bitmap
 * Notes: The algorithm is
 *	1) If required node list is specified, determine implicitly required
 *	   processor and node count
 *	2) Determine how many disjoint required "features" are represented
 *	   (e.g. "FS1|FS2|FS3")
 *	3) For each feature: find matching node table entries, identify nodes
 *	   that are up and available (idle or shared) and add them to a bit
 *	   map
 *	4) Select_g_job_test() to select the "best" of those based upon
 *	   topology and/or workload
 *	5) If request can't be satisfied now, execute select_g_job_test()
 *	   against the list of nodes that exist in any state (perhaps DOWN
 *	   DRAINED or ALLOCATED) to determine if the request can
 *         ever be satisfied.
 */
static int
_pick_best_nodes(struct node_set *node_set_ptr, int node_set_size,
		 bitstr_t ** select_bitmap, struct job_record *job_ptr,
		 struct part_record *part_ptr,
		 uint32_t min_nodes, uint32_t max_nodes, uint32_t req_nodes,
		 bool test_only, List preemptee_candidates,
		 List *preemptee_job_list, bool has_xand,
		 bitstr_t *exc_core_bitmap, bool resv_overlap)
{
	struct node_record *node_ptr;
	int error_code = SLURM_SUCCESS, i, j, pick_code;
	int total_nodes = 0, avail_nodes = 0;
	bitstr_t *avail_bitmap = NULL, *total_bitmap = NULL;
	bitstr_t *backup_bitmap = NULL;
	bitstr_t *possible_bitmap = NULL;
	int max_feature, min_feature;
	bool runable_ever  = false;	/* Job can ever run */
	bool runable_avail = false;	/* Job can run with available nodes */
	bool tried_sched = false;	/* Tried to schedule with avail nodes */
	static uint32_t cr_enabled = NO_VAL;
	bool preempt_flag = false;
	bool nodes_busy = false;
	int shared = 0, select_mode;
	List preemptee_cand;

	/* Since you could potentially have multiple features and the
	 * job might not request memory we need to keep track of a minimum
	 * from the selected features.  This is to fulfill commit
	 * 700e7b1d4e9.
	 * If no memory is requested but we are running with
	 * CR_*_MEMORY and the request is for
	 * nodes of different memory sizes we need to reset the
	 * pn_min_memory as select_g_job_test can
	 * alter that making it so the order of contraints
	 * matter since the first pass through this will set the
	 * pn_min_memory based on that first constraint and if
	 * it isn't smaller than all the other requests they
	 * will fail.  We have to keep track of the
	 * memory for accounting, these next 2 variables do this for us.
	 */
	uint64_t smallest_min_mem = INFINITE64;
	uint64_t orig_req_mem = job_ptr->details->pn_min_memory;

	if (test_only)
		select_mode = SELECT_MODE_TEST_ONLY;
	else
		select_mode = SELECT_MODE_RUN_NOW;

	if ((job_ptr->details->min_nodes == 0) &&
	    (job_ptr->details->max_nodes == 0)) {
		avail_bitmap = bit_alloc(node_record_count);
		pick_code = select_g_job_test(job_ptr,
					      avail_bitmap,
					      0, 0, 0,
					      select_mode,
					      preemptee_candidates,
					      preemptee_job_list,
					      exc_core_bitmap);

		if (pick_code == SLURM_SUCCESS) {
			*select_bitmap = avail_bitmap;
			return SLURM_SUCCESS;
		} else {
			bit_free(avail_bitmap);
			return ESLURM_REQUESTED_NODE_CONFIG_UNAVAILABLE;
		}
	} else if (node_set_size == 0) {
		info("_pick_best_nodes: empty node set for selection");
		return ESLURM_REQUESTED_NODE_CONFIG_UNAVAILABLE;
	}

	/* Are Consumable Resources enabled?  Check once. */
	if (cr_enabled == NO_VAL) {
		cr_enabled = 0;	/* select/linear and bluegene are no-ops */
		error_code = select_g_get_info_from_plugin (SELECT_CR_PLUGIN,
							    NULL, &cr_enabled);
		if (error_code != SLURM_SUCCESS) {
			cr_enabled = NO_VAL;
			return error_code;
		}
	}

	shared = _resolve_shared_status(job_ptr, part_ptr->max_share,
					cr_enabled);
	if (cr_enabled)
		job_ptr->cr_enabled = cr_enabled; /* CR enabled for this job */

	/* If job preemption is enabled, then do NOT limit the set of available
	 * nodes by their current 'sharable' or 'idle' setting */
	preempt_flag = slurm_preemption_enabled();

	if (job_ptr->details->req_node_bitmap) {  /* specific nodes required */
		/* We have already confirmed that all of these nodes have a
		 * usable configuration and are in the proper partition.
		 * Check that these nodes can be used by this job. */
		if (min_nodes != 0) {
			total_nodes = bit_set_count(
				job_ptr->details->req_node_bitmap);
		}
		if (total_nodes > max_nodes) {	/* exceeds node limit */
			return ESLURM_REQUESTED_PART_CONFIG_UNAVAILABLE;
		}
		if ((job_ptr->details->core_spec != (uint16_t) NO_VAL) &&
		    ((job_ptr->details->core_spec & CORE_SPEC_THREAD) == 0)) {
			i = bit_ffs(job_ptr->details->req_node_bitmap);
			if (i >= 0) {
				node_ptr = node_record_table_ptr + i;
				if (slurmctld_conf.fast_schedule) {
					j = node_ptr->config_ptr->sockets *
					    node_ptr->config_ptr->cores;
				} else {
					j = node_ptr->sockets * node_ptr->cores;
				}
			}
			if ((i >= 0) && (job_ptr->details->core_spec >= j)) {
				if (part_ptr->name) {
					info("%s: job %u never runnable in partition %s",
					     __func__, job_ptr->job_id,
					     part_ptr->name);
				} else {
					info("%s: job %u never runnable",
					     __func__, job_ptr->job_id);
				}
				return ESLURM_REQUESTED_NODE_CONFIG_UNAVAILABLE;
			}
		}

		/* check the availability of these nodes */
		/* Should we check memory availability on these nodes? */
		if (!bit_super_set(job_ptr->details->req_node_bitmap,
				   avail_node_bitmap)) {
			return ESLURM_NODE_NOT_AVAIL;
		}

		if (!preempt_flag) {
			if (shared) {
				if (!bit_super_set(job_ptr->details->
						   req_node_bitmap,
						   share_node_bitmap)) {
					return ESLURM_NODES_BUSY;
				}
#ifndef HAVE_BG
				if (bit_overlap(job_ptr->details->
						req_node_bitmap,
						cg_node_bitmap)) {
					return ESLURM_NODES_BUSY;
				}
#endif
			} else {
				if (!bit_super_set(job_ptr->details->
						   req_node_bitmap,
						   idle_node_bitmap)) {
					return ESLURM_NODES_BUSY;
				}
				/* Note: IDLE nodes are not COMPLETING */
			}
#ifndef HAVE_BG
		} else if (bit_overlap(job_ptr->details->req_node_bitmap,
				       cg_node_bitmap)) {
			return ESLURM_NODES_BUSY;
#endif
		}

		/* still must go through select_g_job_test() to
		 * determine validity of request and/or perform
		 * set-up before job launch */
		total_nodes = 0;	/* reinitialize */
	}

	/* identify the min and max feature values for exclusive OR */
	max_feature = -1;
	min_feature = MAX_FEATURES;
	for (i = 0; i < node_set_size; i++) {
		j = bit_ffs(node_set_ptr[i].feature_bits);
		if ((j >= 0) && (j < min_feature))
			min_feature = j;
		j = bit_fls(node_set_ptr[i].feature_bits);
		if ((j >= 0) && (j > max_feature))
			max_feature = j;
	}

	debug3("_pick_best_nodes: job %u idle_nodes %u share_nodes %u",
		job_ptr->job_id, bit_set_count(idle_node_bitmap),
		bit_set_count(share_node_bitmap));
	/* Accumulate resources for this job based upon its required
	 * features (possibly with node counts). */
	for (j = min_feature; j <= max_feature; j++) {
		if (job_ptr->details->req_node_bitmap) {
			bool missing_required_nodes = false;
			for (i = 0; i < node_set_size; i++) {
				if (!bit_test(node_set_ptr[i].feature_bits, j))
					continue;
				if (avail_bitmap) {
					bit_or(avail_bitmap,
					       node_set_ptr[i].my_bitmap);
				} else {
					avail_bitmap = bit_copy(node_set_ptr[i].
								my_bitmap);
				}
			}
			if (!bit_super_set(job_ptr->details->req_node_bitmap,
					   avail_bitmap))
				missing_required_nodes = true;

			if (missing_required_nodes)
				continue;
			FREE_NULL_BITMAP(avail_bitmap);
			avail_bitmap = bit_copy(job_ptr->details->
						req_node_bitmap);
		}
		for (i = 0; i < node_set_size; i++) {
			int count1 = 0, count2 = 0;
			if (!has_xand &&
			    !bit_test(node_set_ptr[i].feature_bits, j))
				continue;

			if (total_bitmap) {
				bit_or(total_bitmap,
				       node_set_ptr[i].my_bitmap);
			} else {
				total_bitmap = bit_copy(
						node_set_ptr[i].my_bitmap);
			}

			if (node_set_ptr[i].weight == INFINITE) {
				/* Node reboot required */
				count1 = bit_set_count(node_set_ptr[i].
						       my_bitmap);
				bit_and(node_set_ptr[i].my_bitmap,
					idle_node_bitmap);
				count2 = bit_set_count(node_set_ptr[i].
						       my_bitmap);
				if (count1 != count2)
					nodes_busy = true;
			}

			bit_and(node_set_ptr[i].my_bitmap, avail_node_bitmap);
			if (!nodes_busy) {
				count1 = bit_set_count(node_set_ptr[i].
						       my_bitmap);
			}
			if (!preempt_flag) {
				if (shared) {
					bit_and(node_set_ptr[i].my_bitmap,
						share_node_bitmap);
#ifndef HAVE_BG
					bit_and_not(node_set_ptr[i].my_bitmap,
						    cg_node_bitmap);
#endif
				} else {
					bit_and(node_set_ptr[i].my_bitmap,
						idle_node_bitmap);
					/* IDLE nodes are not COMPLETING */
				}
			} else {
#ifndef HAVE_BG
				bit_and_not(node_set_ptr[i].my_bitmap,
					    cg_node_bitmap);
#endif
			}
			if (!nodes_busy) {
				count2 = bit_set_count(node_set_ptr[i].
						       my_bitmap);
				if (count1 != count2)
					nodes_busy = true;
			}
			if (avail_bitmap) {
				bit_or(avail_bitmap,
				       node_set_ptr[i].my_bitmap);
			} else {
				avail_bitmap = bit_copy(node_set_ptr[i].
							my_bitmap);
			}

			tried_sched = false;	/* need to test these nodes */

			if ((shared || preempt_flag ||
			    (switch_record_cnt > 1))     &&
			    ((i+1) < node_set_size)	 &&
			    (min_feature == max_feature) &&
			    (node_set_ptr[i].weight ==
			     node_set_ptr[i+1].weight)) {
				/* Keep accumulating so we can pick the
				 * most lightly loaded nodes */
				continue;
			}

			avail_nodes = bit_set_count(avail_bitmap);
			if ((avail_nodes  < min_nodes)	||
			    ((avail_nodes >= min_nodes)	&&
			     (avail_nodes < req_nodes)	&&
			     ((i+1) < node_set_size)))
				continue;	/* Keep accumulating nodes */

			/* NOTE: select_g_job_test() is destructive of
			 * avail_bitmap, so save a backup copy */
			backup_bitmap = bit_copy(avail_bitmap);
			FREE_NULL_LIST(*preemptee_job_list);
			if (job_ptr->details->req_node_bitmap == NULL)
				bit_and(avail_bitmap, avail_node_bitmap);
			/* Only preempt jobs when all possible nodes are being
			 * considered for use, otherwise we would preempt jobs
			 * to use the lowest weight nodes. */
			if ((i+1) < node_set_size)
				preemptee_cand = NULL;
			else
				preemptee_cand = preemptee_candidates;

			job_ptr->details->pn_min_memory = orig_req_mem;
			pick_code = select_g_job_test(job_ptr,
						      avail_bitmap,
						      min_nodes,
						      max_nodes,
						      req_nodes,
						      select_mode,
						      preemptee_cand,
						      preemptee_job_list,
						      exc_core_bitmap);
			if (job_ptr->details->pn_min_memory) {
				if (job_ptr->details->pn_min_memory <
				    smallest_min_mem)
					smallest_min_mem =
						job_ptr->details->pn_min_memory;
				else
					job_ptr->details->pn_min_memory =
						smallest_min_mem;
			}

#if 0
{
			char *tmp_str1 = bitmap2node_name(backup_bitmap);
			char *tmp_str2 = bitmap2node_name(avail_bitmap);
			info("pick job:%u err:%d nodes:%u:%u:%u mode:%u "
			     "select %s of %s",
			     job_ptr->job_id, pick_code,
			     min_nodes, req_nodes, max_nodes, select_mode,
			     tmp_str2, tmp_str1);
			xfree(tmp_str1);
			xfree(tmp_str2);
}
#endif
			if (pick_code == SLURM_SUCCESS) {
				FREE_NULL_BITMAP(backup_bitmap);
				if (bit_set_count(avail_bitmap) > max_nodes) {
					/* end of tests for this feature */
					avail_nodes = 0;
					break;
				}
				FREE_NULL_BITMAP(total_bitmap);
				FREE_NULL_BITMAP(possible_bitmap);
				*select_bitmap = avail_bitmap;
				return SLURM_SUCCESS;
			} else {
				tried_sched = true;	/* test failed */
				FREE_NULL_BITMAP(avail_bitmap);
				avail_bitmap = backup_bitmap;
			}
		} /* for (i = 0; i < node_set_size; i++) */

		/* try to get req_nodes now for this feature */
		if (avail_bitmap && (!tried_sched)	&&
		    (avail_nodes >= min_nodes)		&&
		    ((job_ptr->details->req_node_bitmap == NULL) ||
		     bit_super_set(job_ptr->details->req_node_bitmap,
				   avail_bitmap))) {
			FREE_NULL_LIST(*preemptee_job_list);
			job_ptr->details->pn_min_memory = orig_req_mem;
			pick_code = select_g_job_test(job_ptr, avail_bitmap,
						      min_nodes, max_nodes,
						      req_nodes,
						      select_mode,
						      preemptee_candidates,
						      preemptee_job_list,
						      exc_core_bitmap);

			if (job_ptr->details->pn_min_memory) {
				if (job_ptr->details->pn_min_memory <
				    smallest_min_mem)
					smallest_min_mem =
						job_ptr->details->pn_min_memory;
				else
					job_ptr->details->pn_min_memory =
						smallest_min_mem;
			}

			if ((pick_code == SLURM_SUCCESS) &&
			     (bit_set_count(avail_bitmap) <= max_nodes)) {
				FREE_NULL_BITMAP(total_bitmap);
				FREE_NULL_BITMAP(possible_bitmap);
				*select_bitmap = avail_bitmap;
				return SLURM_SUCCESS;
			}
		}

		/* determine if job could possibly run (if all configured
		 * nodes available) */
		if (total_bitmap)
			total_nodes = bit_set_count(total_bitmap);
		if (total_bitmap			&&
		    (!runable_ever || !runable_avail)	&&
		    (total_nodes >= min_nodes)		&&
		    ((job_ptr->details->req_node_bitmap == NULL) ||
		     (bit_super_set(job_ptr->details->req_node_bitmap,
					total_bitmap)))) {
			avail_nodes = bit_set_count(avail_bitmap);
			if (!runable_avail && (avail_nodes >= min_nodes)) {
				FREE_NULL_BITMAP(avail_bitmap);
				avail_bitmap = bit_copy(total_bitmap);
				bit_and(avail_bitmap, avail_node_bitmap);
				job_ptr->details->pn_min_memory = orig_req_mem;
				pick_code = select_g_job_test(job_ptr,
						avail_bitmap,
						min_nodes,
						max_nodes,
						req_nodes,
						SELECT_MODE_TEST_ONLY,
						preemptee_candidates, NULL,
						exc_core_bitmap);

				if (job_ptr->details->pn_min_memory) {
					if (job_ptr->details->pn_min_memory <
					    smallest_min_mem)
						smallest_min_mem =
							job_ptr->details->
							pn_min_memory;
					else
						job_ptr->details->
							pn_min_memory =
							smallest_min_mem;
				}

				if (pick_code == SLURM_SUCCESS) {
					runable_ever  = true;
					if (bit_set_count(avail_bitmap) <=
					     max_nodes)
						runable_avail = true;
					FREE_NULL_BITMAP(possible_bitmap);
					possible_bitmap = avail_bitmap;
					avail_bitmap = NULL;
				}
			}
			if (!runable_ever) {
				job_ptr->details->pn_min_memory = orig_req_mem;
				pick_code = select_g_job_test(job_ptr,
						total_bitmap,
						min_nodes,
						max_nodes,
						req_nodes,
						SELECT_MODE_TEST_ONLY,
						preemptee_candidates, NULL,
						exc_core_bitmap);

				if (job_ptr->details->pn_min_memory) {
					if (job_ptr->details->pn_min_memory <
					    smallest_min_mem)
						smallest_min_mem =
							job_ptr->details->
							pn_min_memory;
					else
						job_ptr->details->
							pn_min_memory =
							smallest_min_mem;
				}

				if (pick_code == SLURM_SUCCESS) {
					FREE_NULL_BITMAP(possible_bitmap);
					possible_bitmap = total_bitmap;
					total_bitmap = NULL;
					runable_ever = true;
				}
			}
		}
		FREE_NULL_BITMAP(avail_bitmap);
		FREE_NULL_BITMAP(total_bitmap);
		if (error_code != SLURM_SUCCESS)
			break;
	}
	FREE_NULL_BITMAP(avail_bitmap);

	/* The job is not able to start right now, return a
	 * value indicating when the job can start */
	if (!runable_ever && resv_overlap) {
		error_code = ESLURM_RESERVATION_BUSY;
		return error_code;
	}
	if (!runable_ever) {
		if (part_ptr->name) {
			info("%s: job %u never runnable in partition %s",
			     __func__, job_ptr->job_id, part_ptr->name);
		} else {
			info("%s: job %u never runnable",
			     __func__, job_ptr->job_id);
		}
		error_code = ESLURM_REQUESTED_NODE_CONFIG_UNAVAILABLE;
	} else if (!runable_avail && !nodes_busy) {
		error_code = ESLURM_NODE_NOT_AVAIL;
	}

	if (error_code == SLURM_SUCCESS) {
		error_code = ESLURM_NODES_BUSY;
		*select_bitmap = possible_bitmap;
	} else {
		FREE_NULL_BITMAP(possible_bitmap);
	}
	return error_code;
}

static void _preempt_jobs(List preemptee_job_list, bool kill_pending,
			  int *error_code, uint32_t preemptor)
{
	ListIterator iter;
	struct job_record *job_ptr;
	uint16_t mode;
	int job_cnt = 0, rc;
	checkpoint_msg_t ckpt_msg;

	iter = list_iterator_create(preemptee_job_list);
	while ((job_ptr = (struct job_record *) list_next(iter))) {
		rc = SLURM_SUCCESS;
		mode = slurm_job_preempt_mode(job_ptr);
		if (mode == PREEMPT_MODE_CANCEL) {
			job_cnt++;
			if (!kill_pending)
				continue;
			if (slurm_job_check_grace(job_ptr, preemptor)
			    == SLURM_SUCCESS)
				continue;
			rc = job_signal(job_ptr->job_id, SIGKILL, 0, 0, true);
			if (rc == SLURM_SUCCESS) {
				info("preempted job %u has been killed to "
				     "reclaim resources for job %u",
				     job_ptr->job_id, preemptor);
			}
		} else if (mode == PREEMPT_MODE_CHECKPOINT) {
			job_cnt++;
			if (!kill_pending)
				continue;
			memset(&ckpt_msg, 0, sizeof(checkpoint_msg_t));
			ckpt_msg.op	   = CHECK_REQUEUE;
			ckpt_msg.job_id    = job_ptr->job_id;
			rc = job_checkpoint(&ckpt_msg, 0, -1,
					    (uint16_t) NO_VAL);
			if (rc == ESLURM_NOT_SUPPORTED) {
				memset(&ckpt_msg, 0, sizeof(checkpoint_msg_t));
				ckpt_msg.op	   = CHECK_VACATE;
				ckpt_msg.job_id    = job_ptr->job_id;
				rc = job_checkpoint(&ckpt_msg, 0, -1,
						    (uint16_t) NO_VAL);
			}
			if (rc == SLURM_SUCCESS) {
				info("preempted job %u has been checkpointed to"
				     " reclaim resources for job %u",
				     job_ptr->job_id, preemptor);
			}
		} else if (mode == PREEMPT_MODE_REQUEUE) {
			job_cnt++;
			if (!kill_pending)
				continue;
			rc = job_requeue(0, job_ptr->job_id, NULL, true, 0);
			if (rc == SLURM_SUCCESS) {
				info("preempted job %u has been requeued to "
				     "reclaim resources for job %u",
				     job_ptr->job_id, preemptor);
			}
		} else if ((mode == PREEMPT_MODE_SUSPEND) &&
			   (slurmctld_conf.preempt_mode & PREEMPT_MODE_GANG)) {
			debug("preempted job %u suspended by gang scheduler "
			      "to reclaim resources for job %u",
			      job_ptr->job_id, preemptor);
		} else if (mode == PREEMPT_MODE_OFF) {
			error("%s: Invalid preempt_mode %u for job %u",
			      __func__, mode, job_ptr->job_id);
			continue;
		}

		if (rc != SLURM_SUCCESS) {
			if ((mode != PREEMPT_MODE_CANCEL)
			    && (slurm_job_check_grace(job_ptr, preemptor)
				== SLURM_SUCCESS))
				continue;

			rc = job_signal(job_ptr->job_id, SIGKILL, 0, 0, true);
			if (rc == SLURM_SUCCESS) {
				info("%s: preempted job %u had to be killed",
				     __func__, job_ptr->job_id);
			} else {
				info("%s: preempted job %u kill failure %s",
				     __func__, job_ptr->job_id,
				     slurm_strerror(rc));
			}
		}
	}
	list_iterator_destroy(iter);

	if (job_cnt > 0)
		*error_code = ESLURM_NODES_BUSY;
}

/* Return true if this job record is
 * 1) not a job array OR
 * 2) the first task of a job array to begin execution */
static bool _first_array_task(struct job_record *job_ptr)
{
	struct job_record *meta_job_ptr;

	if (job_ptr->array_task_id == NO_VAL)
		return true;

	meta_job_ptr = find_job_record(job_ptr->array_job_id);
	if (!meta_job_ptr || !meta_job_ptr->array_recs) {
		error("%s: Could not find meta job record for job %u",
		      __func__, job_ptr->array_job_id);
		return true;
	}
	if ((meta_job_ptr->array_recs->tot_run_tasks == 1) &&	/* This task */
	    (meta_job_ptr->array_recs->tot_comp_tasks == 0))
		return true;

	return false;
}

/*
 * select_nodes - select and allocate nodes to a specific job
 * IN job_ptr - pointer to the job record
 * IN test_only - if set do not allocate nodes, just confirm they
 *	could be allocated now
 * IN select_node_bitmap - bitmap of nodes to be used for the
 *	job's resource allocation (not returned if NULL), caller
 *	must free
 * IN unavail_node_str - Nodes which are currently unavailable.
 * OUT err_msg - if not NULL set to error message for job, caller must xfree
 * RET 0 on success, ESLURM code from slurm_errno.h otherwise
 * globals: list_part - global list of partition info
 *	default_part_loc - pointer to default partition
 *	config_list - global list of node configuration info
 * Notes: The algorithm is
 *	1) Build a table (node_set_ptr) of nodes with the requisite
 *	   configuration. Each table entry includes their weight,
 *	   node_list, features, etc.
 *	2) Call _pick_best_nodes() to select those nodes best satisfying
 *	   the request, (e.g. best-fit or other criterion)
 *	3) Call allocate_nodes() to perform the actual allocation
 */
extern int select_nodes(struct job_record *job_ptr, bool test_only,
			bitstr_t **select_node_bitmap, char *unavail_node_str,
			char **err_msg)
{
	int bb, error_code = SLURM_SUCCESS, i, node_set_size = 0;
	bitstr_t *select_bitmap = NULL;
	struct node_set *node_set_ptr = NULL;
	struct part_record *part_ptr = NULL;
	uint32_t min_nodes, max_nodes, req_nodes;
	time_t now = time(NULL);
	bool configuring = false;
	List preemptee_job_list = NULL;
	slurmdb_qos_rec_t *qos_ptr = NULL;
	slurmdb_assoc_rec_t *assoc_ptr = NULL;
	uint32_t selected_node_cnt = NO_VAL;
	uint64_t tres_req_cnt[slurmctld_tres_cnt];
	bool can_reboot;
	uint32_t qos_flags = 0;
	/* QOS Read lock */
	assoc_mgr_lock_t qos_read_lock =
		{ READ_LOCK, NO_LOCK, READ_LOCK, NO_LOCK,
		  NO_LOCK, NO_LOCK, NO_LOCK };

	xassert(job_ptr);
	xassert(job_ptr->magic == JOB_MAGIC);

	if (!acct_policy_job_runnable_pre_select(job_ptr))
		return ESLURM_ACCOUNTING_POLICY;

	part_ptr = job_ptr->part_ptr;

	/* identify partition */
	if (part_ptr == NULL) {
		part_ptr = find_part_record(job_ptr->partition);
		xassert(part_ptr);
		job_ptr->part_ptr = part_ptr;
		error("partition pointer reset for job %u, part %s",
		      job_ptr->job_id, job_ptr->partition);
	}

	/* Quick check to see if this QOS is allowed on this
	 * partition. */
	assoc_mgr_lock(&qos_read_lock);
	qos_ptr = (slurmdb_qos_rec_t *)job_ptr->qos_ptr;
	if (qos_ptr)
		qos_flags = qos_ptr->flags;
	if ((error_code = part_policy_valid_qos(
		     job_ptr->part_ptr, qos_ptr)) != SLURM_SUCCESS) {
		assoc_mgr_unlock(&qos_read_lock);
		xfree(job_ptr->state_desc);
		job_ptr->state_reason = WAIT_QOS;
		last_job_update = now;
		return ESLURM_REQUESTED_PART_CONFIG_UNAVAILABLE;
	}

	/* Quick check to see if this account is allowed on
	 * this partition. */
	assoc_ptr = (slurmdb_assoc_rec_t *)job_ptr->assoc_ptr;
	if ((error_code = part_policy_valid_acct(
		     job_ptr->part_ptr,
		     assoc_ptr ? assoc_ptr->acct : NULL))
	    != SLURM_SUCCESS) {
		assoc_mgr_unlock(&qos_read_lock);
		xfree(job_ptr->state_desc);
		job_ptr->state_reason = WAIT_ACCOUNT;
		last_job_update = now;
		return ESLURM_REQUESTED_PART_CONFIG_UNAVAILABLE;
	}
	assoc_mgr_unlock(&qos_read_lock);

	if (job_ptr->priority == 0) {	/* user/admin hold */
		if (job_ptr->state_reason != FAIL_BAD_CONSTRAINTS
		    && (job_ptr->state_reason != FAIL_BURST_BUFFER_OP)
		    && (job_ptr->state_reason != WAIT_HELD)
		    && (job_ptr->state_reason != WAIT_HELD_USER)
		    && (job_ptr->state_reason != WAIT_MAX_REQUEUE)) {
			job_ptr->state_reason = WAIT_HELD;
		}
		return ESLURM_JOB_HELD;
	}

	bb = bb_g_job_test_stage_in(job_ptr, test_only);
	if (bb != 1) {
		xfree(job_ptr->state_desc);
		last_job_update = now;
		if (bb == 0)
			job_ptr->state_reason = WAIT_BURST_BUFFER_STAGING;
		else
			job_ptr->state_reason = WAIT_BURST_BUFFER_RESOURCE;
		return ESLURM_BURST_BUFFER_WAIT;
	}

	/* build sets of usable nodes based upon their configuration */
	can_reboot = node_features_g_user_update(job_ptr->user_id);
	error_code = _build_node_list(job_ptr, &node_set_ptr, &node_set_size,
				      err_msg, test_only, can_reboot);
	if (error_code)
		return error_code;
	if (node_set_ptr == NULL)	/* Should never be true */
		return ESLURM_REQUESTED_NODE_CONFIG_UNAVAILABLE;

	qsort(node_set_ptr, node_set_size, sizeof(struct node_set),
	      _sort_node_set);
	_log_node_set(job_ptr->job_id, node_set_ptr, node_set_size);

	/* insure that selected nodes are in these node sets */
	if (job_ptr->details->req_node_bitmap) {
		error_code = _nodes_in_sets(job_ptr->details->req_node_bitmap,
					    node_set_ptr, node_set_size);
		if (error_code) {
			info("No nodes satisfy requirements for JobId=%u "
			     "in partition %s",
			     job_ptr->job_id, job_ptr->part_ptr->name);
			goto cleanup;
		}
	}

	/* enforce both user's and partition's node limits if the qos
	 * isn't set to override them */
	/* info("req: %u-%u, %u", job_ptr->details->min_nodes, */
	/*    job_ptr->details->max_nodes, part_ptr->max_nodes); */
	error_code = get_node_cnts(job_ptr, qos_ptr, part_ptr,
				   &min_nodes, &req_nodes, &max_nodes);

<<<<<<< HEAD
=======
	/* On BlueGene systems don't adjust the min/max node limits
	 * here.  We are working on midplane values. */
	if (qos_flags & QOS_FLAG_PART_MIN_NODE)
		min_nodes = job_ptr->details->min_nodes;
	else
		min_nodes = MAX(job_ptr->details->min_nodes,
				part_ptr->min_nodes);
	if (job_ptr->details->max_nodes == 0)
		max_nodes = part_ptr->max_nodes;
	else if (qos_flags & QOS_FLAG_PART_MAX_NODE)
		max_nodes = job_ptr->details->max_nodes;
	else
		max_nodes = MIN(job_ptr->details->max_nodes,
				part_ptr->max_nodes);

	/* Don't call functions in MIN/MAX it will result in the
	 * function being called multiple times. */
	acct_max_nodes = acct_policy_get_max_nodes(job_ptr, &wait_reason);
	max_nodes = MIN(max_nodes, acct_max_nodes);

	if (job_ptr->details->req_node_bitmap && job_ptr->details->max_nodes) {
		i = bit_set_count(job_ptr->details->req_node_bitmap);
		if (i > job_ptr->details->max_nodes) {
			info("Job %u required node list has more node than "
			     "the job can use (%d > %u)",
			     job_ptr->job_id, i, job_ptr->details->max_nodes);
			error_code = ESLURM_REQUESTED_NODE_CONFIG_UNAVAILABLE;
			goto cleanup;
		}
	}

	max_nodes = MIN(max_nodes, 500000);	/* prevent overflows */
	if (!job_ptr->limit_set.tres[TRES_ARRAY_NODE] &&
	    (job_ptr->details->max_nodes != 0) &&
	    ((job_ptr->bit_flags & USE_MIN_NODES) == 0))
		req_nodes = max_nodes;
	else
		req_nodes = min_nodes;
	/* info("nodes:%u:%u:%u", min_nodes, req_nodes, max_nodes); */
>>>>>>> 129820eb

	if ((error_code == ESLURM_ACCOUNTING_POLICY) ||
	    (error_code == ESLURM_REQUESTED_NODE_CONFIG_UNAVAILABLE))
		goto cleanup;
	else if (error_code != ESLURM_REQUESTED_PART_CONFIG_UNAVAILABLE) {
		/* Select resources for the job here */
		job_array_pre_sched(job_ptr);
		error_code = _get_req_features(node_set_ptr, node_set_size,
					       &select_bitmap, job_ptr,
					       part_ptr, min_nodes, max_nodes,
					       req_nodes, test_only,
					       &preemptee_job_list, can_reboot);
	}

	/* Set this guess here to give the user tools an idea
	 * of how many nodes Slurm is planning on giving the job.
	 * This needs to be done on success or not.  It means the job
	 * could run on nodes.  We only set the wag once to avoid
	 * having to go through the bit logic multiple times.
	 */
	if (select_bitmap
	    && ((error_code == SLURM_SUCCESS) || !job_ptr->node_cnt_wag)) {
#ifdef HAVE_BG
		xassert(job_ptr->select_jobinfo);
		select_g_select_jobinfo_get(job_ptr->select_jobinfo,
					    SELECT_JOBDATA_NODE_CNT,
					    &selected_node_cnt);
		if (selected_node_cnt == NO_VAL) {
			/* This should never happen */
			selected_node_cnt = bit_set_count(select_bitmap);
			error("node_cnt not available at %s:%d\n",
			      __FILE__, __LINE__);
		}
#else
		selected_node_cnt = bit_set_count(select_bitmap);
#endif
		job_ptr->node_cnt_wag = selected_node_cnt;
	} else
		selected_node_cnt = req_nodes;

	memcpy(tres_req_cnt, job_ptr->tres_req_cnt, sizeof(tres_req_cnt));
	tres_req_cnt[TRES_ARRAY_CPU] =
		(uint64_t)(job_ptr->total_cpus ?
			   job_ptr->total_cpus : job_ptr->details->min_cpus);
	tres_req_cnt[TRES_ARRAY_MEM] = job_get_tres_mem(
		job_ptr->details->pn_min_memory,
		tres_req_cnt[TRES_ARRAY_CPU],
		selected_node_cnt);
	tres_req_cnt[TRES_ARRAY_NODE] = (uint64_t)selected_node_cnt;

	gres_set_job_tres_cnt(job_ptr->gres_list,
			      selected_node_cnt,
			      tres_req_cnt,
			      false);

	if (!test_only && (selected_node_cnt != NO_VAL) &&
	    !acct_policy_job_runnable_post_select(job_ptr, tres_req_cnt)) {
		/* If there was an reason we couldn't schedule before hand we
		 * want to check if an accounting limit was also breached.  If
		 * it was we want to override the other reason so if we are
		 * backfilling we don't reserve resources if we don't have to.
		 */
		if (error_code != SLURM_SUCCESS)
			debug2("Replacing scheduling error code for job %u from '%s' to 'Accounting policy'",
			       job_ptr->job_id,
			       slurm_strerror(error_code));
		error_code = ESLURM_ACCOUNTING_POLICY;
		goto cleanup;
	}

	/* set up the cpu_cnt here so we can decrement it as nodes
	 * free up. total_cpus is set within _get_req_features */
	job_ptr->cpu_cnt = job_ptr->total_cpus;

	if (!test_only && preemptee_job_list
	    && (error_code == SLURM_SUCCESS)) {
		struct job_details *detail_ptr = job_ptr->details;
		time_t now = time(NULL);
		bool kill_pending = true;
		if ((detail_ptr->preempt_start_time != 0) &&
		    (detail_ptr->preempt_start_time >
		     (now - slurmctld_conf.kill_wait -
		      slurmctld_conf.msg_timeout))) {
			/* Job preemption may still be in progress,
			 * do not cancel or requeue any more jobs yet */
			kill_pending = false;
		}
		_preempt_jobs(preemptee_job_list, kill_pending, &error_code,
			      job_ptr->job_id);
		if ((error_code == ESLURM_NODES_BUSY) &&
		    (detail_ptr->preempt_start_time == 0)) {
  			detail_ptr->preempt_start_time = now;
			job_ptr->preempt_in_progress = true;
		}
	}
	if (error_code) {
		/* Fatal errors for job here */
		if (error_code == ESLURM_REQUESTED_PART_CONFIG_UNAVAILABLE) {
			/* Too many nodes requested */
			debug3("JobId=%u not runnable with present config",
			       job_ptr->job_id);
			job_ptr->state_reason = WAIT_PART_NODE_LIMIT;
			xfree(job_ptr->state_desc);
			last_job_update = now;

		/* Non-fatal errors for job below */
		} else if (error_code == ESLURM_NODE_NOT_AVAIL) {
			/* Required nodes are down or drained */
			char *node_str = NULL, *unavail_node = NULL;
			debug3("JobId=%u required nodes not avail",
			       job_ptr->job_id);
			job_ptr->state_reason = WAIT_NODE_NOT_AVAIL;
			xfree(job_ptr->state_desc);
			if (unavail_node_str) {	/* Set in few cases */
				node_str = unavail_node_str;
			} else {
				bitstr_t *unavail_bitmap;
				unavail_bitmap = bit_copy(avail_node_bitmap);
				bit_not(unavail_bitmap);
				if (job_ptr->details  &&
				    job_ptr->details->req_node_bitmap &&
				    bit_overlap(unavail_bitmap,
					   job_ptr->details->req_node_bitmap)) {
					bit_and(unavail_bitmap,
						job_ptr->details->
						req_node_bitmap);
				}
				if (bit_ffs(unavail_bitmap) != -1) {
					unavail_node = bitmap2node_name(
								unavail_bitmap);
					node_str = unavail_node;
				}
				FREE_NULL_BITMAP(unavail_bitmap);
			}
			if (node_str) {
				xstrfmtcat(job_ptr->state_desc,
					   "ReqNodeNotAvail, "
					   "UnavailableNodes:%s",
					   node_str);
			} else {
				xstrfmtcat(job_ptr->state_desc,
					   "ReqNodeNotAvail, May be reserved "
					   "for other job");
			}
			xfree(unavail_node);
			last_job_update = now;
		} else if ((error_code == ESLURM_RESERVATION_NOT_USABLE) ||
			   (error_code == ESLURM_RESERVATION_BUSY)) {
			job_ptr->state_reason = WAIT_RESERVATION;
			xfree(job_ptr->state_desc);
		} else if ((job_ptr->state_reason == WAIT_BLOCK_MAX_ERR) ||
			   (job_ptr->state_reason == WAIT_BLOCK_D_ACTION)) {
			/* state_reason was already setup */
		} else if ((job_ptr->state_reason == WAIT_HELD) &&
			   (job_ptr->priority == 0)) {
			/* Held by select plugin due to some failure */
		} else {
			if (error_code == ESLURM_POWER_NOT_AVAIL)
				job_ptr->state_reason = WAIT_POWER_NOT_AVAIL;
			else if (error_code == ESLURM_POWER_RESERVED)
				job_ptr->state_reason = WAIT_POWER_RESERVED;
			else
				job_ptr->state_reason = WAIT_RESOURCES;
			xfree(job_ptr->state_desc);
		}
		goto cleanup;
	}

	if (test_only) {	/* set if job not highest priority */
		error_code = SLURM_SUCCESS;
		goto cleanup;
	}

	/* This job may be getting requeued, clear vestigial state information
	 * before over-writing and leaking memory or referencing old GRES or
	 * step data. */
	job_ptr->bit_flags &= ~JOB_KILL_HURRY;
	job_ptr->job_state &= ~JOB_POWER_UP_NODE;
	FREE_NULL_BITMAP(job_ptr->node_bitmap);
	xfree(job_ptr->nodes);
	xfree(job_ptr->sched_nodes);
	job_ptr->exit_code = 0;
	gres_plugin_job_clear(job_ptr->gres_list);
	if (!job_ptr->step_list)
		job_ptr->step_list = list_create(NULL);

	job_ptr->node_bitmap = select_bitmap;
	select_bitmap = NULL;	/* nothing left to free */

	/* we need to have these times set to know when the endtime
	 * is for the job when we place it
	 */
	job_ptr->start_time = job_ptr->time_last_active = now;
	if ((job_ptr->time_limit == NO_VAL) ||
	    ((job_ptr->time_limit > part_ptr->max_time) &&
	     !(qos_flags & QOS_FLAG_PART_TIME_LIMIT))) {
		if (part_ptr->default_time != NO_VAL)
			job_ptr->time_limit = part_ptr->default_time;
		else
			job_ptr->time_limit = part_ptr->max_time;
		job_ptr->limit_set.time = 1;
	}

	job_end_time_reset(job_ptr);

	job_array_post_sched(job_ptr);
	if (bb_g_job_begin(job_ptr) != SLURM_SUCCESS) {
		/* Leave job queued, something is hosed */
		error_code = ESLURM_INVALID_BURST_BUFFER_REQUEST;
		error("bb_g_job_begin(%u): %s", job_ptr->job_id,
		      slurm_strerror(error_code));
		job_ptr->start_time = 0;
		job_ptr->time_last_active = 0;
		job_ptr->end_time = 0;
		job_ptr->priority = 0;
		job_ptr->state_reason = WAIT_HELD;
		last_job_update = now;
		goto cleanup;
	}
	if (select_g_job_begin(job_ptr) != SLURM_SUCCESS) {
		/* Leave job queued, something is hosed */
		error("select_g_job_begin(%u): %m", job_ptr->job_id);

		/* Cancel previously started job */
		(void) bb_g_job_revoke_alloc(job_ptr);

		error_code = ESLURM_NODES_BUSY;
		job_ptr->start_time = 0;
		job_ptr->time_last_active = 0;
		job_ptr->end_time = 0;
		job_ptr->state_reason = WAIT_RESOURCES;
		last_job_update = now;
		goto cleanup;
	}

	/* assign the nodes and stage_in the job */
	job_ptr->state_reason = WAIT_NO_REASON;
	xfree(job_ptr->state_desc);

	if (job_ptr->job_resrcs && job_ptr->job_resrcs->nodes)
		job_ptr->nodes = xstrdup(job_ptr->job_resrcs->nodes);
	else {
		error("Select plugin failed to set job resources, nodes");
		/* Do not attempt to allocate the select_bitmap nodes since
		 * select plugin failed to set job resources */

		/* Cancel previously started job */
		(void) bb_g_job_revoke_alloc(job_ptr);

		error_code = ESLURM_NODES_BUSY;
		job_ptr->start_time = 0;
		job_ptr->time_last_active = 0;
		job_ptr->end_time = 0;
		job_ptr->state_reason = WAIT_RESOURCES;
		last_job_update = now;
		goto cleanup;
	}

	/* This could be set in the select plugin so we want to keep the flag */
	configuring = IS_JOB_CONFIGURING(job_ptr);

	job_ptr->job_state = JOB_RUNNING;

	if (select_g_select_nodeinfo_set(job_ptr) != SLURM_SUCCESS) {
		error("select_g_select_nodeinfo_set(%u): %m", job_ptr->job_id);
		if (!job_ptr->job_resrcs) {
			/* If we don't exit earlier the empty job_resrcs might
			 * be dereferenced later */

			/* Cancel previously started job */
			(void) bb_g_job_revoke_alloc(job_ptr);

			error_code = ESLURM_NODES_BUSY;
			job_ptr->start_time = 0;
			job_ptr->time_last_active = 0;
			job_ptr->end_time = 0;
			job_ptr->state_reason = WAIT_RESOURCES;
			job_ptr->job_state = JOB_PENDING;
			last_job_update = now;
			goto cleanup;
		}
	}

	allocate_nodes(job_ptr);
	job_array_start(job_ptr);
	build_node_details(job_ptr, true);
	rebuild_job_part_list(job_ptr);

	if (nonstop_ops.job_begin)
		(nonstop_ops.job_begin)(job_ptr);

	if ((job_ptr->mail_type & MAIL_JOB_BEGIN) &&
	    ((job_ptr->mail_type & MAIL_ARRAY_TASKS) ||
	     _first_array_task(job_ptr)))
		mail_job_info(job_ptr, MAIL_JOB_BEGIN);

	slurmctld_diag_stats.jobs_started++;

	/* job_set_alloc_tres has to be done before acct_policy_job_begin */
	job_set_alloc_tres(job_ptr, false);
	acct_policy_job_begin(job_ptr);

	job_claim_resv(job_ptr);

	/* Update the job_record's gres and gres_alloc fields with
	 * strings representing the amount of each GRES type requested
	 *  and allocated. */
	_fill_in_gres_fields(job_ptr);
	if (slurmctld_conf.debug_flags & DEBUG_FLAG_GRES)
		debug("(%s:%d) job id: %u -- job_record->gres: (%s), "
		      "job_record->gres_alloc: (%s)",
		      THIS_FILE, __LINE__, job_ptr->job_id,
		      job_ptr->gres, job_ptr->gres_alloc);

	/* If ran with slurmdbd this is handled out of band in the
	 * job if happening right away.  If the job has already
	 * become eligible and registered in the db then the start
	 * message. */
	jobacct_storage_job_start_direct(acct_db_conn, job_ptr);

	prolog_slurmctld(job_ptr);
	reboot_job_nodes(job_ptr);
	gs_job_start(job_ptr);
	power_g_job_start(job_ptr);

	if (bit_overlap(job_ptr->node_bitmap, power_node_bitmap))
		job_ptr->job_state |= JOB_POWER_UP_NODE;
	if (configuring || IS_JOB_POWER_UP_NODE(job_ptr) ||
	    !bit_super_set(job_ptr->node_bitmap, avail_node_bitmap)) {
		/* This handles nodes explicitly requesting node reboot */
		job_ptr->job_state |= JOB_CONFIGURING;
	}

	/* Request asynchronous launch of a prolog for a
	 * non-batch job as long as the node is not configuring for
	 * a reboot first.  Job state could be changed above so we need to
	 * recheck its state to see if it's currently configuring.
	 * PROLOG_FLAG_CONTAIN also turns on PROLOG_FLAG_ALLOC. */
	if ((slurmctld_conf.prolog_flags & PROLOG_FLAG_ALLOC) &&
	    (!IS_JOB_CONFIGURING(job_ptr)))
		launch_prolog(job_ptr);

      cleanup:
	if (job_ptr->array_recs && job_ptr->array_recs->task_id_bitmap &&
	    !IS_JOB_STARTED(job_ptr) &&
	    (bit_ffs(job_ptr->array_recs->task_id_bitmap) != -1)) {
		job_ptr->array_task_id = NO_VAL;
	}
	FREE_NULL_LIST(preemptee_job_list);
	if (select_node_bitmap)
		*select_node_bitmap = select_bitmap;
	else
		FREE_NULL_BITMAP(select_bitmap);
	if (node_set_ptr) {
		for (i = 0; i < node_set_size; i++) {
			xfree(node_set_ptr[i].features);
			FREE_NULL_BITMAP(node_set_ptr[i].my_bitmap);
			FREE_NULL_BITMAP(node_set_ptr[i].feature_bits);
		}
		xfree(node_set_ptr);
	}

	if (error_code != SLURM_SUCCESS)
		FREE_NULL_BITMAP(job_ptr->node_bitmap);

#ifdef HAVE_BG
	if (error_code != SLURM_SUCCESS)
		free_job_resources(&job_ptr->job_resrcs);
#endif

	return error_code;
}

/*
 * get_node_cnts - determine the number of nodes for the requested job.
 * IN job_ptr - pointer to the job record.
 * IN qos_ptr - pointer to the job's qos.
 * IN part_ptr - pointer to the job's partition.
 * OUT min_nodes - The minimum number of nodes for the job.
 * OUT req_nodes - The number of node the select plugin should target.
 * OUT max_nodes - The max number of nodes for the job.
 * RET SLURM_SUCCESS on success, ESLURM code from slurm_errno.h otherwise.
 */
extern int get_node_cnts(struct job_record *job_ptr,
			 slurmdb_qos_rec_t *qos_ptr,
			 struct part_record *part_ptr,
			 uint32_t *min_nodes,
			 uint32_t *req_nodes, uint32_t *max_nodes)
{
	int error_code = SLURM_SUCCESS;
	uint32_t acct_max_nodes;
	uint32_t wait_reason = 0;

	xassert(job_ptr);
	xassert(part_ptr);

	/* On BlueGene systems don't adjust the min/max node limits
	 * here.  We are working on midplane values. */
	if (qos_ptr && (qos_ptr->flags & QOS_FLAG_PART_MIN_NODE))
		*min_nodes = job_ptr->details->min_nodes;
	else
		*min_nodes = MAX(job_ptr->details->min_nodes,
				 part_ptr->min_nodes);
	if (!job_ptr->details->max_nodes)
		*max_nodes = part_ptr->max_nodes;
	else if (qos_ptr && (qos_ptr->flags & QOS_FLAG_PART_MAX_NODE))
		*max_nodes = job_ptr->details->max_nodes;
	else
		*max_nodes = MIN(job_ptr->details->max_nodes,
				 part_ptr->max_nodes);

	if (job_ptr->details->req_node_bitmap && job_ptr->details->max_nodes) {
		error_code = bit_set_count(job_ptr->details->req_node_bitmap);
		if (error_code > job_ptr->details->max_nodes) {
			info("Job %u required node list has more node than "
			     "the job can use (%d > %u)",
			     job_ptr->job_id, error_code,
			     job_ptr->details->max_nodes);
			error_code = ESLURM_REQUESTED_NODE_CONFIG_UNAVAILABLE;
			goto end_it;
		}
	}

	/* Don't call functions in MIN/MAX it will result in the
	 * function being called multiple times. */
	acct_max_nodes = acct_policy_get_max_nodes(job_ptr, &wait_reason);
	*max_nodes = MIN(*max_nodes, acct_max_nodes);
	*max_nodes = MIN(*max_nodes, 500000);	/* prevent overflows */

	if (!job_ptr->limit_set.tres[TRES_ARRAY_NODE] &&
	    job_ptr->details->max_nodes &&
	    !(job_ptr->bit_flags & USE_MIN_NODES))
		*req_nodes = *max_nodes;
	else
		*req_nodes = *min_nodes;

	if (acct_max_nodes < *min_nodes) {
		error_code = ESLURM_ACCOUNTING_POLICY;
		xfree(job_ptr->state_desc);
		job_ptr->state_reason = wait_reason;
		goto end_it;
	} else if (*max_nodes < *min_nodes) {
		error_code = ESLURM_REQUESTED_PART_CONFIG_UNAVAILABLE;
		goto end_it;
	}
end_it:
	return error_code;
}

/*
 * Launch prolog via RPC to slurmd. This is useful when we need to run
 * prolog at allocation stage. Then we ask slurmd to launch the prolog
 * asynchroniously and wait on REQUEST_COMPLETE_PROLOG message from slurmd.
 */
extern void launch_prolog(struct job_record *job_ptr)
{
	prolog_launch_msg_t *prolog_msg_ptr;
	agent_arg_t *agent_arg_ptr;
	job_resources_t *job_resrcs_ptr;
	slurm_cred_arg_t cred_arg;
#ifndef HAVE_FRONT_END
	int i;
#endif

	xassert(job_ptr);

#ifdef HAVE_FRONT_END
	/* For a batch job the prolog will be
	 * started synchroniously by slurmd.
	 */
	if (job_ptr->batch_flag)
		return;
#endif

	prolog_msg_ptr = xmalloc(sizeof(prolog_launch_msg_t));

	/* Locks: Write job */
	if ((slurmctld_conf.prolog_flags & PROLOG_FLAG_ALLOC) &&
	    !(slurmctld_conf.prolog_flags & PROLOG_FLAG_NOHOLD))
		job_ptr->state_reason = WAIT_PROLOG;

	prolog_msg_ptr->job_id = job_ptr->job_id;
	prolog_msg_ptr->uid = job_ptr->user_id;
	prolog_msg_ptr->gid = job_ptr->group_id;
	prolog_msg_ptr->user_name = uid_to_string(job_ptr->user_id);
	prolog_msg_ptr->alias_list = xstrdup(job_ptr->alias_list);
	prolog_msg_ptr->nodes = xstrdup(job_ptr->nodes);
	prolog_msg_ptr->partition = xstrdup(job_ptr->partition);
	prolog_msg_ptr->std_err = xstrdup(job_ptr->details->std_err);
	prolog_msg_ptr->std_out = xstrdup(job_ptr->details->std_out);
	prolog_msg_ptr->work_dir = xstrdup(job_ptr->details->work_dir);
	prolog_msg_ptr->spank_job_env_size = job_ptr->spank_job_env_size;
	prolog_msg_ptr->spank_job_env = xduparray(job_ptr->spank_job_env_size,
						  job_ptr->spank_job_env);

	xassert(job_ptr->job_resrcs);
	job_resrcs_ptr = job_ptr->job_resrcs;
	memset(&cred_arg, 0, sizeof(slurm_cred_arg_t));
	cred_arg.jobid               = job_ptr->job_id;
	cred_arg.stepid              = SLURM_EXTERN_CONT;
	cred_arg.uid                 = job_ptr->user_id;
	cred_arg.job_core_spec       = job_ptr->details->core_spec;
	cred_arg.job_gres_list       = job_ptr->gres_list;
	cred_arg.job_nhosts          = job_ptr->job_resrcs->nhosts;
	cred_arg.job_constraints     = job_ptr->details->features;
	cred_arg.job_mem_limit       = job_ptr->details->pn_min_memory;
	cred_arg.step_mem_limit      = job_ptr->details->pn_min_memory;
	cred_arg.cores_per_socket    = job_resrcs_ptr->cores_per_socket;
	cred_arg.job_core_bitmap     = job_resrcs_ptr->core_bitmap;
	cred_arg.step_core_bitmap    = job_resrcs_ptr->core_bitmap;
	cred_arg.sockets_per_node    = job_resrcs_ptr->sockets_per_node;
	cred_arg.sock_core_rep_count = job_resrcs_ptr->sock_core_rep_count;

#ifdef HAVE_FRONT_END
	xassert(job_ptr->batch_host);
	cred_arg.job_hostlist    = job_ptr->batch_host;
	cred_arg.step_hostlist   = job_ptr->batch_host;
#else
	cred_arg.job_hostlist    = job_ptr->job_resrcs->nodes;
	cred_arg.step_hostlist   = job_ptr->job_resrcs->nodes;
#endif
	prolog_msg_ptr->cred = slurm_cred_create(slurmctld_config.cred_ctx,
						 &cred_arg,
						 SLURM_PROTOCOL_VERSION);
	agent_arg_ptr = (agent_arg_t *) xmalloc(sizeof(agent_arg_t));
	agent_arg_ptr->retry = 0;
#ifdef HAVE_FRONT_END
	xassert(job_ptr->front_end_ptr);
	xassert(job_ptr->front_end_ptr->name);
	agent_arg_ptr->protocol_version =
		job_ptr->front_end_ptr->protocol_version;
	agent_arg_ptr->hostlist = hostlist_create(job_ptr->front_end_ptr->name);
	agent_arg_ptr->node_count = 1;
#else
	agent_arg_ptr->hostlist = hostlist_create(job_ptr->nodes);
	agent_arg_ptr->protocol_version = SLURM_PROTOCOL_VERSION;
	for (i = 0; i < node_record_count; i++) {
		if (bit_test(job_ptr->node_bitmap, i) == 0)
			continue;
		if (agent_arg_ptr->protocol_version >
		    node_record_table_ptr[i].protocol_version)
			agent_arg_ptr->protocol_version =
				node_record_table_ptr[i].protocol_version;
	}

	agent_arg_ptr->node_count = job_ptr->node_cnt;
#endif
	agent_arg_ptr->msg_type = REQUEST_LAUNCH_PROLOG;
	agent_arg_ptr->msg_args = (void *) prolog_msg_ptr;

	/* At least on a Cray we have to treat this as a real step, so
	 * this is where to do it.
	 */
	if (slurmctld_conf.prolog_flags & PROLOG_FLAG_CONTAIN)
		select_g_step_start(build_extern_step(job_ptr));

	/* Launch the RPC via agent */
	agent_queue_request(agent_arg_ptr);
}

/*
 * Update a job_record's gres (required GRES)
 * and gres_alloc (allocated GRES) fields according
 * to the information found in the job_record and its
 * substructures.
 * IN job_ptr - A job's job_record.
 * RET an integer representing any potential errors--
 *     currently not used.
 */

static int _fill_in_gres_fields(struct job_record *job_ptr)
{
	char buf[128];
	char *   tok, *   last = NULL, *prefix = "";
	char *subtok, *sublast = NULL;
	char *req_config  = job_ptr->gres;
	char *tmp_str;
	uint64_t ngres_req;
	int      rv = SLURM_SUCCESS;

	/* First build the GRES requested field. */
	if ((req_config == NULL) || (req_config[0] == '\0')) {
		if (slurmctld_conf.debug_flags & DEBUG_FLAG_GRES)
			debug("(%s:%d) job id: %u -- job_record->gres "
			      "is empty or NULL; this is OK if no GRES "
			      "was requested",
			      THIS_FILE, __LINE__, job_ptr->job_id);

		if (job_ptr->gres_req == NULL)
			xstrcat(job_ptr->gres_req, "");

	} else if (job_ptr->node_cnt > 0
		   && job_ptr->gres_req == NULL) {
		/* job_ptr->gres_req is rebuilt/replaced here */
		tmp_str = xstrdup(req_config);

		tok = strtok_r(tmp_str, ",", &last);
		while (tok) {
			/* Tokenize tok so that we discard the colon and
			 * everything after it. Then use gres_get_value_by_type
			 * to find the associated count.
			 */
			subtok = strtok_r(tok, ":", &sublast);

			/* Retrieve the number of GRES requested/required. */
			ngres_req = gres_get_value_by_type(job_ptr->gres_list,
							   subtok);

			/* In the event that we somehow have a valid
			 * GRES type but don't find a quantity for it,
			 * we simply write ":0" for the quantity.
			 */
			if (ngres_req == NO_VAL64)
				ngres_req = 0;

			/* Append value to the gres string. */
			snprintf(buf, sizeof(buf), "%s%s:%"PRIu64,
				 prefix, subtok,
				 ngres_req * job_ptr->node_cnt);

			xstrcat(job_ptr->gres_req, buf);

			if (prefix[0] == '\0')
				prefix = ",";
			if (slurmctld_conf.debug_flags & DEBUG_FLAG_GRES) {
				debug("(%s:%d) job id:%u -- ngres_req:"
				      "%"PRIu64", gres_req substring = (%s)",
				      THIS_FILE, __LINE__,
				      job_ptr->job_id, ngres_req, buf);
			}

			tok = strtok_r(NULL, ",", &last);
		}
		xfree(tmp_str);
	}

	if ( !job_ptr->gres_alloc || (job_ptr->gres_alloc[0] == '\0') ) {
		/* Now build the GRES allocated field. */
		rv = _build_gres_alloc_string(job_ptr);
		if (slurmctld_conf.debug_flags & DEBUG_FLAG_GRES) {
			debug("(%s:%d) job id: %u -- job_record->gres: (%s), "
			      "job_record->gres_alloc: (%s)",
			      THIS_FILE, __LINE__, job_ptr->job_id,
			      job_ptr->gres, job_ptr->gres_alloc);
		}
	}

	return rv;
}

/*
 * list_find_feature - find an entry in the feature list, see list.h for
 *	documentation
 * IN key - is feature name or NULL for all features
 * RET 1 if found, 0 otherwise
 */
extern int list_find_feature(void *feature_entry, void *key)
{
	node_feature_t *feature_ptr;

	if (key == NULL)
		return 1;

	feature_ptr = (node_feature_t *) feature_entry;
	if (xstrcmp(feature_ptr->name, (char *) key) == 0)
		return 1;
	return 0;
}

/*
 * _valid_feature_counts - validate a job's features can be satisfied
 *	by the selected nodes (NOTE: does not process XOR or XAND operators)
 * IN job_ptr - job to operate on
 * IN/OUT node_bitmap - nodes available for use, clear if unusable
 * RET true if valid, false otherwise
 */
static bool _valid_feature_counts(struct job_record *job_ptr,
				  bitstr_t *node_bitmap, bool *has_xor)
{
	struct job_details *detail_ptr = job_ptr->details;
	List feature_list;
	ListIterator job_feat_iter;
	job_feature_t *job_feat_ptr;
	node_feature_t *node_feat_ptr;
	int have_count = false, last_op = FEATURE_OP_AND;
	bitstr_t *feature_bitmap, *tmp_bitmap;
	bool rc = true;

	xassert(detail_ptr);
	xassert(node_bitmap);
	xassert(has_xor);

	*has_xor = false;
	if (detail_ptr->feature_list == NULL)	/* no constraints */
		return rc;

	if (node_features_g_user_update(job_ptr->user_id))
		feature_list = avail_feature_list;
	else
		feature_list = active_feature_list;

	feature_bitmap = bit_copy(node_bitmap);
	job_feat_iter = list_iterator_create(detail_ptr->feature_list);
	while ((job_feat_ptr = (job_feature_t *) list_next(job_feat_iter))) {
		node_feat_ptr = list_find_first(feature_list,
					list_find_feature,
					(void *) job_feat_ptr->name);
		if (node_feat_ptr) {
			if (last_op == FEATURE_OP_AND) {
				bit_and(feature_bitmap,
					node_feat_ptr->node_bitmap);
			} else if (last_op == FEATURE_OP_OR) {
				bit_or(feature_bitmap,
				       node_feat_ptr->node_bitmap);
			} else {	/* FEATURE_OP_XOR or FEATURE_OP_XAND */
				*has_xor = true;
				bit_or(feature_bitmap,
				       node_feat_ptr->node_bitmap);
			}
		} else {	/* feature not found */
			if (last_op == FEATURE_OP_AND) {
				bit_nclear(feature_bitmap, 0,
					   (node_record_count - 1));
			}
		}
		last_op = job_feat_ptr->op_code;
		if (job_feat_ptr->count)
			have_count = true;
	}
	list_iterator_destroy(job_feat_iter);

	if (have_count) {
		job_feat_iter = list_iterator_create(detail_ptr->
						     feature_list);
		while ((job_feat_ptr = (job_feature_t *)
				list_next(job_feat_iter))) {
			if (job_feat_ptr->count == 0)
				continue;
			node_feat_ptr = list_find_first(feature_list,
						list_find_feature,
						(void *)job_feat_ptr->name);
			if (!node_feat_ptr) {
				rc = false;
				break;
			}
			tmp_bitmap = bit_copy(feature_bitmap);
			bit_and(tmp_bitmap, node_feat_ptr->node_bitmap);
			if (bit_set_count(tmp_bitmap) < job_feat_ptr->count)
				rc = false;
			FREE_NULL_BITMAP(tmp_bitmap);
			if (!rc)
				break;
		}
		list_iterator_destroy(job_feat_iter);
		FREE_NULL_BITMAP(feature_bitmap);
	} else {
		bit_and(node_bitmap, feature_bitmap);
		FREE_NULL_BITMAP(feature_bitmap);
	}

	return rc;
}

/*
 * job_req_node_filter - job reqeust node filter.
 *	clear from a bitmap the nodes which can not be used for a job
 *	test memory size, required features, processor count, etc.
 * NOTE: Does not support exclusive OR of features.
 *	It just matches first element of XOR and ignores count.
 * IN job_ptr - pointer to node to be scheduled
 * IN/OUT bitmap - set of nodes being considered for use
 * RET SLURM_SUCCESS or EINVAL if can't filter (exclusive OR of features)
 */
extern int job_req_node_filter(struct job_record *job_ptr,
			       bitstr_t *avail_bitmap, bool test_only)
{
	int i;
	struct job_details *detail_ptr = job_ptr->details;
	multi_core_data_t *mc_ptr;
	struct node_record *node_ptr;
	struct config_record *config_ptr;
	bool has_xor = false;

	if (detail_ptr == NULL) {
		error("job_req_node_filter: job %u has no details",
		      job_ptr->job_id);
		return EINVAL;
	}

	mc_ptr = detail_ptr->mc_ptr;
	for (i = 0; i < node_record_count; i++) {
		if (!bit_test(avail_bitmap, i))
			continue;
		node_ptr = node_record_table_ptr + i;
		config_ptr = node_ptr->config_ptr;
		if (slurmctld_conf.fast_schedule) {
			if ((detail_ptr->pn_min_cpus  > config_ptr->cpus)   ||
			    ((detail_ptr->pn_min_memory & (~MEM_PER_CPU)) >
			      config_ptr->real_memory) 			    ||
			    ((detail_ptr->pn_min_memory & (MEM_PER_CPU)) &&
			     ((detail_ptr->pn_min_memory & (~MEM_PER_CPU)) *
			      detail_ptr->pn_min_cpus) >
			      config_ptr->real_memory) 			    ||
			    (detail_ptr->pn_min_tmp_disk >
			     config_ptr->tmp_disk)) {
				bit_clear(avail_bitmap, i);
				continue;
			}
			if (mc_ptr &&
			    (((mc_ptr->sockets_per_node > config_ptr->sockets) &&
			      (mc_ptr->sockets_per_node != (uint16_t) NO_VAL)) ||
			     ((mc_ptr->cores_per_socket > config_ptr->cores)   &&
			      (mc_ptr->cores_per_socket != (uint16_t) NO_VAL)) ||
			     ((mc_ptr->threads_per_core > config_ptr->threads) &&
			      (mc_ptr->threads_per_core != (uint16_t) NO_VAL)))) {
				bit_clear(avail_bitmap, i);
				continue;
			}
		} else {
			if ((detail_ptr->pn_min_cpus > node_ptr->cpus)     ||
			    ((detail_ptr->pn_min_memory & (~MEM_PER_CPU)) >
			     node_ptr->real_memory)			   ||
			    ((detail_ptr->pn_min_memory & (MEM_PER_CPU)) &&
			     ((detail_ptr->pn_min_memory & (~MEM_PER_CPU)) *
			      detail_ptr->pn_min_cpus) >
			      node_ptr->real_memory) 			   ||
			    (detail_ptr->pn_min_tmp_disk >
			     node_ptr->tmp_disk)) {
				bit_clear(avail_bitmap, i);
				continue;
			}
			if (mc_ptr &&
			    (((mc_ptr->sockets_per_node > node_ptr->sockets)   &&
			      (mc_ptr->sockets_per_node != (uint16_t) NO_VAL)) ||
			     ((mc_ptr->cores_per_socket > node_ptr->cores)     &&
			      (mc_ptr->cores_per_socket != (uint16_t) NO_VAL)) ||
			     ((mc_ptr->threads_per_core > node_ptr->threads)   &&
			      (mc_ptr->threads_per_core != (uint16_t) NO_VAL)))) {
				bit_clear(avail_bitmap, i);
				continue;
			}
		}
	}

	if (!_valid_feature_counts(job_ptr, avail_bitmap, &has_xor))
		return EINVAL;

	return SLURM_SUCCESS;
}

/* Return the count of nodes which have never registered for service,
 * so we don't know their memory size, etc. */
static int _no_reg_nodes(void)
{
	static int node_count = -1;
	struct node_record *node_ptr;
	int inx;

	if (node_count == 0)	/* No need to keep testing */
		return node_count;
	node_count = 0;
	for (inx = 0, node_ptr = node_record_table_ptr; inx < node_record_count;
	     inx++, node_ptr++) {
		if (node_ptr->last_response == 0)
			node_count++;
	}
	return node_count;
}

/*
 * _build_node_list - identify which nodes could be allocated to a job
 *	based upon node features, memory, processors, etc. Note that a
 *	bitmap is set to indicate which of the job's features that the
 *	nodes satisfy.
 * IN job_ptr - pointer to node to be scheduled
 * OUT node_set_pptr - list of node sets which could be used for the job
 * OUT node_set_size - number of node_set entries
 * OUT err_msg - error message for job, caller must xfree
 * IN  test_only - true if only testing if job can be started at some point
 * IN can_reboot - if true node can use any available feature,
 *     else job can use only active features
 * RET error code
 */
static int _build_node_list(struct job_record *job_ptr,
			    struct node_set **node_set_pptr,
			    int *node_set_size, char **err_msg, bool test_only,
			    bool can_reboot)
{
	int adj_cpus, i, node_set_inx, node_set_len, power_cnt, rc;
	struct node_set *node_set_ptr, *prev_node_set_ptr;
	struct config_record *config_ptr;
	struct part_record *part_ptr = job_ptr->part_ptr;
	ListIterator config_iterator;
	int check_node_config;
	struct job_details *detail_ptr = job_ptr->details;
	bitstr_t *usable_node_mask = NULL;
	bitstr_t *inactive_bitmap = NULL;
	multi_core_data_t *mc_ptr = detail_ptr->mc_ptr;
	bitstr_t *tmp_feature;
	bool has_xor = false;
	bool resv_overlap = false;

	if ((job_ptr->details->min_nodes == 0) &&
	    (job_ptr->details->max_nodes == 0)) {
		return ESLURM_INVALID_NODE_COUNT;
	}

	if (job_ptr->resv_name) {
		/* Limit node selection to those in selected reservation.
		 * Assume node reboot required since we have not selected the
		 * compute nodes yet. */
		time_t start_res = time(NULL);
		rc = job_test_resv(job_ptr, &start_res, false,
				   &usable_node_mask, NULL, &resv_overlap,
				   true);
		if (rc != SLURM_SUCCESS) {
			job_ptr->state_reason = WAIT_RESERVATION;
			xfree(job_ptr->state_desc);
			if (rc == ESLURM_INVALID_TIME_VALUE)
				return ESLURM_RESERVATION_NOT_USABLE;

			if (rc == ESLURM_NODES_BUSY)
				return ESLURM_NODES_BUSY;

			if (err_msg) {
				xfree(*err_msg);
				*err_msg = xstrdup("Problem using reservation");
			}
			return ESLURM_REQUESTED_NODE_CONFIG_UNAVAILABLE;
		}
		if ((detail_ptr->req_node_bitmap) &&
		    (!bit_super_set(detail_ptr->req_node_bitmap,
				    usable_node_mask))) {
			job_ptr->state_reason = WAIT_RESERVATION;
			xfree(job_ptr->state_desc);
			FREE_NULL_BITMAP(usable_node_mask);
			if (err_msg) {
				xfree(*err_msg);
				*err_msg = xstrdup("Required nodes outside of "
						   "the reservation");
			}
			return ESLURM_REQUESTED_NODE_CONFIG_UNAVAILABLE;
		}
	}


	if (detail_ptr->exc_node_bitmap) {
		if (usable_node_mask) {
			bit_and_not(usable_node_mask, detail_ptr->exc_node_bitmap);
		} else {
			usable_node_mask =
				bit_copy(detail_ptr->exc_node_bitmap);
			bit_not(usable_node_mask);
		}
	} else if (usable_node_mask == NULL) {
		usable_node_mask = bit_alloc(node_record_count);
		bit_nset(usable_node_mask, 0, (node_record_count - 1));
	}

	if (!_valid_feature_counts(job_ptr, usable_node_mask, &has_xor)) {
		info("No job %u feature requirements can not be met",
		     job_ptr->job_id);
		FREE_NULL_BITMAP(usable_node_mask);
		if (err_msg) {
			xfree(*err_msg);
			*err_msg = xstrdup("Node feature requirements can not "
					   "be specified");
		}
		return ESLURM_REQUESTED_NODE_CONFIG_UNAVAILABLE;
	}

	node_set_inx = 0;
	node_set_len = list_count(config_list) * 4 + 1;
	node_set_ptr = (struct node_set *)
			xmalloc(sizeof(struct node_set) * node_set_len);
	config_iterator = list_iterator_create(config_list);
	while ((config_ptr = (struct config_record *)
			list_next(config_iterator))) {
		bool cpus_ok = false, mem_ok = false, disk_ok = false;
		bool job_mc_ok = false, config_filter = false;
		adj_cpus = adjust_cpus_nppcu(_get_ntasks_per_core(detail_ptr),
					     config_ptr->threads,
					     config_ptr->cpus);
		if (detail_ptr->pn_min_cpus <= adj_cpus)
			cpus_ok = true;
		if ((detail_ptr->pn_min_memory & (~MEM_PER_CPU)) <=
		    config_ptr->real_memory)
			mem_ok = true;
		if (detail_ptr->pn_min_tmp_disk <= config_ptr->tmp_disk)
			disk_ok = true;
		if (!mc_ptr)
			job_mc_ok = true;
		if (mc_ptr &&
		    (((mc_ptr->sockets_per_node <= config_ptr->sockets) ||
		      (mc_ptr->sockets_per_node == (uint16_t) NO_VAL))  &&
		     ((mc_ptr->cores_per_socket <= config_ptr->cores)   ||
		      (mc_ptr->cores_per_socket == (uint16_t) NO_VAL))  &&
		     ((mc_ptr->threads_per_core <= config_ptr->threads) ||
		      (mc_ptr->threads_per_core == (uint16_t) NO_VAL))))
			job_mc_ok = true;
		config_filter = !(cpus_ok && mem_ok && disk_ok && job_mc_ok);

		/* since nodes can register with more resources than defined */
		/* in the configuration, we want to use those higher values */
		/* for scheduling, but only as needed (slower) */
		if (slurmctld_conf.fast_schedule) {
			if (config_filter) {
				_set_err_msg(cpus_ok, mem_ok, disk_ok,
					     job_mc_ok, err_msg);
				continue;
			}
			check_node_config = 0;
		} else if (config_filter) {
			check_node_config = 1;
		} else
			check_node_config = 0;

		node_set_ptr[node_set_inx].my_bitmap =
			bit_copy(config_ptr->node_bitmap);
		bit_and(node_set_ptr[node_set_inx].my_bitmap,
			part_ptr->node_bitmap);
		if (usable_node_mask) {
			bit_and(node_set_ptr[node_set_inx].my_bitmap,
				usable_node_mask);
		}
		node_set_ptr[node_set_inx].nodes =
			bit_set_count(node_set_ptr[node_set_inx].my_bitmap);
		if (check_node_config &&
		    (node_set_ptr[node_set_inx].nodes != 0)) {
			_filter_nodes_in_set(&node_set_ptr[node_set_inx],
					     detail_ptr, err_msg);
		}
		if (node_set_ptr[node_set_inx].nodes == 0) {
			FREE_NULL_BITMAP(node_set_ptr[node_set_inx].my_bitmap);
			continue;
		}

		if (has_xor) {
			tmp_feature = _valid_features(job_ptr, config_ptr,
						      can_reboot);
			if (tmp_feature == NULL) {
				FREE_NULL_BITMAP(node_set_ptr[node_set_inx].
						 my_bitmap);
				continue;
			}
		} else {
			/* We've already filtered for AND/OR features */
			tmp_feature = bit_alloc(MAX_FEATURES);
			bit_set(tmp_feature, 0);
		}
		/* NOTE: FREE_NULL_BITMAP(tmp_feature) to avoid memory leak */

		node_set_ptr[node_set_inx].cpus_per_node =
			config_ptr->cpus;
		node_set_ptr[node_set_inx].real_memory =
			config_ptr->real_memory;
		node_set_ptr[node_set_inx].weight = config_ptr->weight;
		node_set_ptr[node_set_inx].features =
			xstrdup(config_ptr->feature);
		node_set_ptr[node_set_inx].feature_bits = tmp_feature;
		debug2("found %d usable nodes from config containing %s",
		       node_set_ptr[node_set_inx].nodes, config_ptr->nodes);
		prev_node_set_ptr = node_set_ptr + node_set_inx;
		node_set_inx++;
		if (node_set_inx >= node_set_len) {
			error("%s: node_set buffer filled", __func__);
			break;
		}
		if (test_only || !can_reboot)
			continue;
		if (!_match_feature3(job_ptr, prev_node_set_ptr,
				     &inactive_bitmap))
			continue;

		if (bit_equal(prev_node_set_ptr->my_bitmap, inactive_bitmap)) {
			/* All nodes require reboot, just change weight */
			prev_node_set_ptr->weight = INFINITE;
			FREE_NULL_BITMAP(inactive_bitmap);
			continue;
		}
		/* Split the node set record in two:
		 * one set to reboot, one set available now */
		node_set_ptr[node_set_inx].cpus_per_node = config_ptr->cpus;
		node_set_ptr[node_set_inx].features =
			xstrdup(config_ptr->feature);
		node_set_ptr[node_set_inx].feature_bits = bit_copy(tmp_feature);
		node_set_ptr[node_set_inx].my_bitmap =
			bit_copy(node_set_ptr[node_set_inx-1].my_bitmap);
		bit_and(node_set_ptr[node_set_inx].my_bitmap, inactive_bitmap);
		node_set_ptr[node_set_inx].nodes = bit_set_count(
			node_set_ptr[node_set_inx].my_bitmap);
		node_set_ptr[node_set_inx].real_memory =
			config_ptr->real_memory;
		node_set_ptr[node_set_inx].weight = INFINITE;
		bit_and_not(node_set_ptr[node_set_inx-1].my_bitmap,inactive_bitmap);
		node_set_ptr[node_set_inx-1].nodes -= bit_set_count(
			node_set_ptr[node_set_inx-1].my_bitmap);
		FREE_NULL_BITMAP(inactive_bitmap);
		node_set_inx++;
		if (node_set_inx >= node_set_len) {
			error("%s: node_set buffer filled", __func__);
			break;
		}
	}
	list_iterator_destroy(config_iterator);
	/* eliminate any incomplete node_set record */
	xfree(node_set_ptr[node_set_inx].features);
	FREE_NULL_BITMAP(node_set_ptr[node_set_inx].my_bitmap);
	FREE_NULL_BITMAP(node_set_ptr[node_set_inx].feature_bits);
	FREE_NULL_BITMAP(usable_node_mask);

	if (node_set_inx == 0) {
		rc = ESLURM_REQUESTED_NODE_CONFIG_UNAVAILABLE;
		info("%s: No nodes satisfy job %u requirements in partition %s",
		     __func__, job_ptr->job_id, job_ptr->part_ptr->name);
		xfree(node_set_ptr);
		xfree(job_ptr->state_desc);
		if (job_ptr->resv_name) {
			job_ptr->state_reason = WAIT_RESERVATION;
			rc = ESLURM_NODES_BUSY;
		} else if ((slurmctld_conf.fast_schedule == 0) &&
			   (_no_reg_nodes() > 0)) {
			rc = ESLURM_NODES_BUSY;
		} else {
			job_ptr->state_reason = FAIL_BAD_CONSTRAINTS;
		}
		return rc;
	}

	/* Clear message about any nodes which fail to satisfy specific
	 * job requirements as there are some nodes which can be used */
	if (err_msg)
		xfree(*err_msg);

	/* If any nodes are powered down, put them into a new node_set
	 * record with a higher scheduling weight. This means we avoid
	 * scheduling jobs on powered down nodes where possible. */
	for (i = (node_set_inx-1); i >= 0; i--) {
		power_cnt = bit_overlap(node_set_ptr[i].my_bitmap,
					power_node_bitmap);
		if (power_cnt == 0)
			continue;	/* no nodes powered down */
		if (power_cnt == node_set_ptr[i].nodes) {
			if (node_set_ptr[i].weight != INFINITE)
				node_set_ptr[i].weight = INFINITE;
			continue;	/* all nodes powered down */
		}

		/* Some nodes powered down, others up, split record */
		node_set_ptr[node_set_inx].cpus_per_node =
			node_set_ptr[i].cpus_per_node;
		node_set_ptr[node_set_inx].real_memory =
			node_set_ptr[i].real_memory;
		node_set_ptr[node_set_inx].nodes = power_cnt;
		node_set_ptr[i].nodes -= power_cnt;
		node_set_ptr[node_set_inx].weight = node_set_ptr[i].weight;
		if (node_set_ptr[node_set_inx].weight != INFINITE)
			node_set_ptr[node_set_inx].weight = INFINITE;
		node_set_ptr[node_set_inx].features =
			xstrdup(node_set_ptr[i].features);
		node_set_ptr[node_set_inx].feature_bits =
			bit_copy(node_set_ptr[i].feature_bits);
		node_set_ptr[node_set_inx].my_bitmap =
			bit_copy(node_set_ptr[i].my_bitmap);
		bit_and(node_set_ptr[node_set_inx].my_bitmap,
			power_node_bitmap);
		bit_and_not(node_set_ptr[i].my_bitmap, power_node_bitmap);

		node_set_inx++;
		if (node_set_inx >= node_set_len) {
			error("%s: node_set buffer filled", __func__);
			break;
		}
	}

	*node_set_size = node_set_inx;
	*node_set_pptr = node_set_ptr;
	return SLURM_SUCCESS;
}

static int _sort_node_set(const void *x, const void *y)
{
	struct node_set *node_set_ptr1 = (struct node_set *) x;
	struct node_set *node_set_ptr2 = (struct node_set *) y;

	if (node_set_ptr1->weight < node_set_ptr2->weight)
		return -1;
	if (node_set_ptr1->weight > node_set_ptr2->weight)
		return 1;
	return 0;
}

static void _log_node_set(uint32_t job_id, struct node_set *node_set_ptr,
			  int node_set_size)
{
/* Used for debugging purposes only */
#if 0
	char *node_list;
	int i;

	info("NodeSet for job %u", job_id);
	for (i = 0; i < node_set_size; i++) {
		node_list = bitmap2node_name(node_set_ptr[i].my_bitmap);
		info("NodeSet[%d] Nodes:%s Weight:%u", i, node_list,
		     node_set_ptr[i].weight);
		xfree(node_list);
	}
#endif
}

static void _set_err_msg(bool cpus_ok, bool mem_ok, bool disk_ok,
			 bool job_mc_ok, char **err_msg)
{
	if (!err_msg)
		return;
	if (!cpus_ok) {
		xfree(*err_msg);
		*err_msg = xstrdup("CPU count per node can not be satisfied");
		return;
	}
	if (!mem_ok) {
		xfree(*err_msg);
		*err_msg = xstrdup("Memory specification can not be satisfied");
		return;
	}
	if (!disk_ok) {
		xfree(*err_msg);
		*err_msg = xstrdup("Temporary disk specification can not be "
				   "satisfied");
		return;
	}
	if (!job_mc_ok) {
		xfree(*err_msg);
		*err_msg = xstrdup("Socket, core and/or thread specification "
				   "can not be satisfied");
		return;
	}
}

/* Remove from the node set any nodes which lack sufficient resources
 *	to satisfy the job's request */
static void _filter_nodes_in_set(struct node_set *node_set_ptr,
				 struct job_details *job_con,
				 char **err_msg)
{
	int adj_cpus, i;
	multi_core_data_t *mc_ptr = job_con->mc_ptr;

	if (slurmctld_conf.fast_schedule) {	/* test config records */
		struct config_record *node_con = NULL;
		for (i = 0; i < node_record_count; i++) {
			bool cpus_ok = false, mem_ok = false, disk_ok = false;
			bool job_mc_ok = false;
			if (bit_test(node_set_ptr->my_bitmap, i) == 0)
				continue;
			node_con = node_record_table_ptr[i].config_ptr;
			adj_cpus = adjust_cpus_nppcu(_get_ntasks_per_core(job_con),
						     node_con->threads,
						     node_con->cpus);

			if (job_con->pn_min_cpus <= adj_cpus)
				cpus_ok = true;
			if ((job_con->pn_min_memory & (~MEM_PER_CPU)) <=
			    node_con->real_memory)
				mem_ok = true;
			if (job_con->pn_min_tmp_disk <= node_con->tmp_disk)
				disk_ok = true;
			if (!mc_ptr)
				job_mc_ok = true;
			if (mc_ptr &&
			    (((mc_ptr->sockets_per_node <= node_con->sockets)  ||
			      (mc_ptr->sockets_per_node == (uint16_t) NO_VAL)) &&
			     ((mc_ptr->cores_per_socket <= node_con->cores)    ||
			      (mc_ptr->cores_per_socket == (uint16_t) NO_VAL)) &&
			     ((mc_ptr->threads_per_core <= node_con->threads)  ||
			      (mc_ptr->threads_per_core == (uint16_t) NO_VAL))))
				job_mc_ok = true;
			if (cpus_ok && mem_ok && disk_ok && job_mc_ok)
				continue;

			_set_err_msg(cpus_ok, mem_ok, disk_ok, job_mc_ok,
				     err_msg);
			bit_clear(node_set_ptr->my_bitmap, i);
			if ((--(node_set_ptr->nodes)) == 0)
				break;
		}

	} else {	/* fast_schedule == 0, test individual node records */
		struct node_record   *node_ptr = NULL;
		for (i = 0; i < node_record_count; i++) {
			int job_ok = 0, job_mc_ptr_ok = 0;
			if (bit_test(node_set_ptr->my_bitmap, i) == 0)
				continue;

			node_ptr = &node_record_table_ptr[i];
			adj_cpus = adjust_cpus_nppcu(_get_ntasks_per_core(job_con),
						     node_ptr->threads,
						     node_ptr->cpus);
			if ((job_con->pn_min_cpus     <= adj_cpus)            &&
			    ((job_con->pn_min_memory & (~MEM_PER_CPU)) <=
			      node_ptr->real_memory)                          &&
			    (job_con->pn_min_tmp_disk <= node_ptr->tmp_disk))
				job_ok = 1;
			if (mc_ptr &&
			    (((mc_ptr->sockets_per_node <= node_ptr->sockets)  ||
			      (mc_ptr->sockets_per_node == (uint16_t) NO_VAL)) &&
			     ((mc_ptr->cores_per_socket <= node_ptr->cores)    ||
			      (mc_ptr->cores_per_socket == (uint16_t) NO_VAL)) &&
			     ((mc_ptr->threads_per_core <= node_ptr->threads)  ||
			      (mc_ptr->threads_per_core == (uint16_t) NO_VAL))))
				job_mc_ptr_ok = 1;
			if (job_ok && (!mc_ptr || job_mc_ptr_ok))
				continue;

			bit_clear(node_set_ptr->my_bitmap, i);
			if ((--(node_set_ptr->nodes)) == 0)
				break;
		}
	}
}

/*
 * _nodes_in_sets - Determine if required nodes are included in node_set(s)
 * IN req_bitmap - nodes specifically required by the job
 * IN node_set_ptr - sets of valid nodes
 * IN node_set_size - count of node_set entries
 * RET 0 if in set, otherwise an error code
 */
static int _nodes_in_sets(bitstr_t *req_bitmap,
			  struct node_set * node_set_ptr,
			  int node_set_size)
{
	bitstr_t *scratch_bitmap = NULL;
	int error_code = SLURM_SUCCESS, i;

	for (i=0; i<node_set_size; i++) {
		if (scratch_bitmap)
			bit_or(scratch_bitmap,
			       node_set_ptr[i].my_bitmap);
		else {
			scratch_bitmap =
			    bit_copy(node_set_ptr[i].my_bitmap);
		}
	}

	if ((scratch_bitmap == NULL)
	    || (bit_super_set(req_bitmap, scratch_bitmap) != 1))
		error_code = ESLURM_REQUESTED_NODE_CONFIG_UNAVAILABLE;

	FREE_NULL_BITMAP(scratch_bitmap);
	return error_code;
}

/*
 * build_node_details - sets addresses for allocated nodes
 * IN job_ptr - pointer to a job record
 * IN new_alloc - set if new job allocation, cleared if state recovery
 */
extern void build_node_details(struct job_record *job_ptr, bool new_alloc)
{
	hostlist_t host_list = NULL;
	struct node_record *node_ptr;
	char *this_node_name;
	int node_inx = 0;

	if ((job_ptr->node_bitmap == NULL) || (job_ptr->nodes == NULL)) {
		/* No nodes allocated, we're done... */
		job_ptr->node_cnt = 0;
		xfree(job_ptr->node_addr);
		return;
	}

	/* Use hostlist here to insure ordering of info matches that of srun */
	if ((host_list = hostlist_create(job_ptr->nodes)) == NULL)
		fatal("hostlist_create error for %s: %m", job_ptr->nodes);
	job_ptr->total_nodes = job_ptr->node_cnt = hostlist_count(host_list);
	xrealloc(job_ptr->node_addr,
		 (sizeof(slurm_addr_t) * job_ptr->node_cnt));

#ifdef HAVE_FRONT_END
	if (new_alloc) {
		/* Find available front-end node and assign it to this job */
		xfree(job_ptr->batch_host);
		job_ptr->front_end_ptr = assign_front_end(job_ptr);
		if (job_ptr->front_end_ptr) {
			job_ptr->batch_host = xstrdup(job_ptr->
						      front_end_ptr->name);
		}
	} else if (job_ptr->batch_host) {
		/* Reset pointer to this job's front-end node */
		job_ptr->front_end_ptr = assign_front_end(job_ptr);
		if (!job_ptr->front_end_ptr)
			xfree(job_ptr->batch_host);
	}
#else
	xfree(job_ptr->batch_host);
#endif
	while ((this_node_name = hostlist_shift(host_list))) {
		if ((node_ptr = find_node_record(this_node_name))) {
			memcpy(&job_ptr->node_addr[node_inx++],
			       &node_ptr->slurm_addr, sizeof(slurm_addr_t));
		} else {
			error("Invalid node %s in JobId=%u",
			      this_node_name, job_ptr->job_id);
		}
		if (job_ptr->batch_host == NULL)
			job_ptr->batch_host = xstrdup(this_node_name);
		free(this_node_name);
	}
	hostlist_destroy(host_list);
	if (job_ptr->node_cnt != node_inx) {
		error("Node count mismatch for JobId=%u (%u,%u)",
		      job_ptr->job_id, job_ptr->node_cnt, node_inx);
	}
}

/*
 * _valid_features - Determine if the requested features are satisfied by
 *	the available nodes. This is only used for XOR operators.
 * IN job_ptr - job being scheduled
 * IN config_ptr - node's configuration record
 * IN can_reboot - if true node can use any available feature,
 *	else job can use only active features
 * RET NULL if request is not satisfied, otherwise a bitmap indicating
 *	which mutually exclusive features are satisfied. For example
 *	_valid_features("[fs1|fs2|fs3|fs4]", "fs3") returns a bitmap with
 *	the third bit set. For another example
 *	_valid_features("[fs1|fs2|fs3|fs4]", "fs1,fs3") returns a bitmap
 *	with the first and third bits set. The function returns a bitmap
 *	with the first bit set if requirements are satisfied without a
 *	mutually exclusive feature list.
 */
static bitstr_t *_valid_features(struct job_record *job_ptr,
				 struct config_record *config_ptr,
				 bool can_reboot)
{
	struct job_details *details_ptr = job_ptr->details;
	bitstr_t *result_bits = (bitstr_t *) NULL;
	ListIterator feat_iter;
	job_feature_t *job_feat_ptr;
	node_feature_t *node_feat_ptr;
	int last_op = FEATURE_OP_AND, position = 0;
	List feature_list;

	result_bits = bit_alloc(MAX_FEATURES);
	if (details_ptr->feature_list == NULL) {	/* no constraints */
		bit_set(result_bits, 0);
		return result_bits;
	}

	if (can_reboot)
		feature_list = avail_feature_list;
	else
		feature_list = active_feature_list;

	feat_iter = list_iterator_create(details_ptr->feature_list);
	while ((job_feat_ptr = (job_feature_t *) list_next(feat_iter))) {
		if ((job_feat_ptr->op_code == FEATURE_OP_XAND) ||
		    (job_feat_ptr->op_code == FEATURE_OP_XOR)  ||
		    (last_op == FEATURE_OP_XAND) ||
		    (last_op == FEATURE_OP_XOR)) {
			node_feat_ptr = list_find_first(feature_list,
						   list_find_feature,
						   (void *)job_feat_ptr->name);
			if (node_feat_ptr &&
			    bit_super_set(config_ptr->node_bitmap,
					  node_feat_ptr->node_bitmap)) {
				bit_set(result_bits, position);
			}
			position++;
		}
		last_op = job_feat_ptr->op_code;
	}
	list_iterator_destroy(feat_iter);

	return result_bits;
}

/*
 * re_kill_job - for a given job, deallocate its nodes for a second time,
 *	basically a cleanup for failed deallocate() calls
 * IN job_ptr - pointer to terminating job (already in some COMPLETING state)
 * globals: node_record_count - number of nodes in the system
 *	node_record_table_ptr - pointer to global node table
 */
extern void re_kill_job(struct job_record *job_ptr)
{
	int i;
	kill_job_msg_t *kill_job;
	agent_arg_t *agent_args;
	hostlist_t kill_hostlist;
	char *host_str = NULL;
	static uint32_t last_job_id = 0;
	struct node_record *node_ptr;
	struct step_record *step_ptr;
	ListIterator step_iterator;
#ifdef HAVE_FRONT_END
	front_end_record_t *front_end_ptr;
#endif

	xassert(job_ptr);
	xassert(job_ptr->details);

	kill_hostlist = hostlist_create(NULL);

	agent_args = xmalloc(sizeof(agent_arg_t));
	agent_args->msg_type = REQUEST_TERMINATE_JOB;
	agent_args->hostlist = hostlist_create(NULL);
	agent_args->protocol_version = SLURM_PROTOCOL_VERSION;
	agent_args->retry = 0;
	kill_job = xmalloc(sizeof(kill_job_msg_t));
	kill_job->job_id    = job_ptr->job_id;
	kill_job->step_id   = NO_VAL;
	kill_job->job_uid   = job_ptr->user_id;
	kill_job->job_state = job_ptr->job_state;
	kill_job->time      = time(NULL);
	kill_job->start_time = job_ptr->start_time;
	kill_job->select_jobinfo = select_g_select_jobinfo_copy(
				   job_ptr->select_jobinfo);
	kill_job->spank_job_env = xduparray(job_ptr->spank_job_env_size,
					    job_ptr->spank_job_env);
	kill_job->spank_job_env_size = job_ptr->spank_job_env_size;

	/* On a Cray system this will start the NHC early so it is
	 * able to gather any information it can from the apparent
	 * unkillable processes.
	 * NOTE: do not do a list_for_each here, that will hold on the list
	 * lock while processing the entire list which could
	 * potentially be needed to lock again in
	 * select_g_step_finish which could potentially call
	 * post_job_step which calls delete_step_record which locks
	 * the list to create a list_iterator on the same list and
	 * could cause deadlock :).
	 */
	step_iterator = list_iterator_create(job_ptr->step_list);
	while ((step_ptr = list_next(step_iterator))) {
		if (step_ptr->step_id == SLURM_PENDING_STEP)
			continue;
		select_g_step_finish(step_ptr, true);
	}
	list_iterator_destroy(step_iterator);

#ifdef HAVE_FRONT_END
	if (job_ptr->batch_host &&
	    (front_end_ptr = find_front_end_record(job_ptr->batch_host))) {
		agent_args->protocol_version = front_end_ptr->protocol_version;
		if (IS_NODE_DOWN(front_end_ptr)) {
			for (i = 0, node_ptr = node_record_table_ptr;
			     i < node_record_count; i++, node_ptr++) {
				if ((job_ptr->node_bitmap_cg == NULL) ||
				    (!bit_test(job_ptr->node_bitmap_cg, i)))
					continue;
				bit_clear(job_ptr->node_bitmap_cg, i);
				job_update_tres_cnt(job_ptr, i);
				if (node_ptr->comp_job_cnt)
					(node_ptr->comp_job_cnt)--;
				if ((job_ptr->node_cnt > 0) &&
				    ((--job_ptr->node_cnt) == 0)) {
					last_node_update = time(NULL);
					cleanup_completing(job_ptr);
					batch_requeue_fini(job_ptr);
					last_node_update = time(NULL);
				}
			}
		} else if (!IS_NODE_NO_RESPOND(front_end_ptr)) {
			(void) hostlist_push_host(kill_hostlist,
						  job_ptr->batch_host);
			hostlist_push_host(agent_args->hostlist,
				      job_ptr->batch_host);
			agent_args->node_count++;
		}
	}
#else
	for (i = 0; i < node_record_count; i++) {
		node_ptr = &node_record_table_ptr[i];
		if ((job_ptr->node_bitmap_cg == NULL) ||
		    (bit_test(job_ptr->node_bitmap_cg, i) == 0)) {
			continue;
		} else if (IS_NODE_DOWN(node_ptr)) {
			/* Consider job already completed */
			bit_clear(job_ptr->node_bitmap_cg, i);
			job_update_tres_cnt(job_ptr, i);
			if (node_ptr->comp_job_cnt)
				(node_ptr->comp_job_cnt)--;
			if ((job_ptr->node_cnt > 0) &&
			    ((--job_ptr->node_cnt) == 0)) {
				cleanup_completing(job_ptr);
				batch_requeue_fini(job_ptr);
				last_node_update = time(NULL);
			}
		} else if (!IS_NODE_NO_RESPOND(node_ptr)) {
			(void)hostlist_push_host(kill_hostlist, node_ptr->name);
			if (agent_args->protocol_version >
			    node_ptr->protocol_version)
				agent_args->protocol_version =
					node_ptr->protocol_version;
			hostlist_push_host(agent_args->hostlist,
					   node_ptr->name);
			agent_args->node_count++;
		}
	}
#endif

	if (agent_args->node_count == 0) {
		slurm_free_kill_job_msg(kill_job);
		if (agent_args->hostlist)
			hostlist_destroy(agent_args->hostlist);
		xfree(agent_args);
		hostlist_destroy(kill_hostlist);
		return;
	}
	hostlist_uniq(kill_hostlist);
	host_str = hostlist_ranged_string_xmalloc(kill_hostlist);
#ifdef HAVE_BG
	if (job_ptr->job_id != last_job_id) {
		info("Resending TERMINATE_JOB request JobId=%u Midplanelist=%s",
		     job_ptr->job_id, host_str);
	} else {
		debug("Resending TERMINATE_JOB request JobId=%u "
		      "Midplanelist=%s",
		      job_ptr->job_id, host_str);
	}
#else
	if (job_ptr->job_id != last_job_id) {
		info("Resending TERMINATE_JOB request JobId=%u Nodelist=%s",
		     job_ptr->job_id, host_str);
	} else {
		debug("Resending TERMINATE_JOB request JobId=%u Nodelist=%s",
		      job_ptr->job_id, host_str);
	}
#endif

	xfree(host_str);
	last_job_id = job_ptr->job_id;
	hostlist_destroy(kill_hostlist);
	agent_args->msg_args = kill_job;
	agent_queue_request(agent_args);
	return;
}<|MERGE_RESOLUTION|>--- conflicted
+++ resolved
@@ -2295,51 +2295,8 @@
 	 * isn't set to override them */
 	/* info("req: %u-%u, %u", job_ptr->details->min_nodes, */
 	/*    job_ptr->details->max_nodes, part_ptr->max_nodes); */
-	error_code = get_node_cnts(job_ptr, qos_ptr, part_ptr,
+	error_code = get_node_cnts(job_ptr, qos_flags, part_ptr,
 				   &min_nodes, &req_nodes, &max_nodes);
-
-<<<<<<< HEAD
-=======
-	/* On BlueGene systems don't adjust the min/max node limits
-	 * here.  We are working on midplane values. */
-	if (qos_flags & QOS_FLAG_PART_MIN_NODE)
-		min_nodes = job_ptr->details->min_nodes;
-	else
-		min_nodes = MAX(job_ptr->details->min_nodes,
-				part_ptr->min_nodes);
-	if (job_ptr->details->max_nodes == 0)
-		max_nodes = part_ptr->max_nodes;
-	else if (qos_flags & QOS_FLAG_PART_MAX_NODE)
-		max_nodes = job_ptr->details->max_nodes;
-	else
-		max_nodes = MIN(job_ptr->details->max_nodes,
-				part_ptr->max_nodes);
-
-	/* Don't call functions in MIN/MAX it will result in the
-	 * function being called multiple times. */
-	acct_max_nodes = acct_policy_get_max_nodes(job_ptr, &wait_reason);
-	max_nodes = MIN(max_nodes, acct_max_nodes);
-
-	if (job_ptr->details->req_node_bitmap && job_ptr->details->max_nodes) {
-		i = bit_set_count(job_ptr->details->req_node_bitmap);
-		if (i > job_ptr->details->max_nodes) {
-			info("Job %u required node list has more node than "
-			     "the job can use (%d > %u)",
-			     job_ptr->job_id, i, job_ptr->details->max_nodes);
-			error_code = ESLURM_REQUESTED_NODE_CONFIG_UNAVAILABLE;
-			goto cleanup;
-		}
-	}
-
-	max_nodes = MIN(max_nodes, 500000);	/* prevent overflows */
-	if (!job_ptr->limit_set.tres[TRES_ARRAY_NODE] &&
-	    (job_ptr->details->max_nodes != 0) &&
-	    ((job_ptr->bit_flags & USE_MIN_NODES) == 0))
-		req_nodes = max_nodes;
-	else
-		req_nodes = min_nodes;
-	/* info("nodes:%u:%u:%u", min_nodes, req_nodes, max_nodes); */
->>>>>>> 129820eb
 
 	if ((error_code == ESLURM_ACCOUNTING_POLICY) ||
 	    (error_code == ESLURM_REQUESTED_NODE_CONFIG_UNAVAILABLE))
@@ -2716,7 +2673,8 @@
 /*
  * get_node_cnts - determine the number of nodes for the requested job.
  * IN job_ptr - pointer to the job record.
- * IN qos_ptr - pointer to the job's qos.
+ * IN qos_flags - Flags of the job_ptr's qos.  This is so we don't have to send
+ *                in a pointer or lock the qos read lock before calling.
  * IN part_ptr - pointer to the job's partition.
  * OUT min_nodes - The minimum number of nodes for the job.
  * OUT req_nodes - The number of node the select plugin should target.
@@ -2724,7 +2682,7 @@
  * RET SLURM_SUCCESS on success, ESLURM code from slurm_errno.h otherwise.
  */
 extern int get_node_cnts(struct job_record *job_ptr,
-			 slurmdb_qos_rec_t *qos_ptr,
+			 uint32_t qos_flags,
 			 struct part_record *part_ptr,
 			 uint32_t *min_nodes,
 			 uint32_t *req_nodes, uint32_t *max_nodes)
@@ -2738,14 +2696,14 @@
 
 	/* On BlueGene systems don't adjust the min/max node limits
 	 * here.  We are working on midplane values. */
-	if (qos_ptr && (qos_ptr->flags & QOS_FLAG_PART_MIN_NODE))
+	if (qos_flags & QOS_FLAG_PART_MIN_NODE)
 		*min_nodes = job_ptr->details->min_nodes;
 	else
 		*min_nodes = MAX(job_ptr->details->min_nodes,
 				 part_ptr->min_nodes);
 	if (!job_ptr->details->max_nodes)
 		*max_nodes = part_ptr->max_nodes;
-	else if (qos_ptr && (qos_ptr->flags & QOS_FLAG_PART_MAX_NODE))
+	else if (qos_flags & QOS_FLAG_PART_MAX_NODE)
 		*max_nodes = job_ptr->details->max_nodes;
 	else
 		*max_nodes = MIN(job_ptr->details->max_nodes,
