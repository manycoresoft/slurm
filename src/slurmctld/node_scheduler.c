/*****************************************************************************\
 *  node_scheduler.c - select and allocated nodes to jobs
 *	Note: there is a global node table (node_record_table_ptr)
 *****************************************************************************
 *  Copyright (C) 2002-2007 The Regents of the University of California.
 *  Copyright (C) 2008-2010 Lawrence Livermore National Security.
 *  Portions Copyright (C) 2010 SchedMD <http://www.schedmd.com>.
 *  Produced at Lawrence Livermore National Laboratory (cf, DISCLAIMER).
 *  Written by Morris Jette <jette1@llnl.gov>
 *  CODE-OCEC-09-009. All rights reserved.
 *
 *  This file is part of SLURM, a resource management program.
 *  For details, see <http://www.schedmd.com/slurmdocs/>.
 *  Please also read the included file: DISCLAIMER.
 *
 *  SLURM is free software; you can redistribute it and/or modify it under
 *  the terms of the GNU General Public License as published by the Free
 *  Software Foundation; either version 2 of the License, or (at your option)
 *  any later version.
 *
 *  In addition, as a special exception, the copyright holders give permission
 *  to link the code of portions of this program with the OpenSSL library under
 *  certain conditions as described in each individual source file, and
 *  distribute linked combinations including the two. You must obey the GNU
 *  General Public License in all respects for all of the code used other than
 *  OpenSSL. If you modify file(s) with this exception, you may extend this
 *  exception to your version of the file(s), but you are not obligated to do
 *  so. If you do not wish to do so, delete this exception statement from your
 *  version.  If you delete this exception statement from all source files in
 *  the program, then also delete it here.
 *
 *  SLURM is distributed in the hope that it will be useful, but WITHOUT ANY
 *  WARRANTY; without even the implied warranty of MERCHANTABILITY or FITNESS
 *  FOR A PARTICULAR PURPOSE.  See the GNU General Public License for more
 *  details.
 *
 *  You should have received a copy of the GNU General Public License along
 *  with SLURM; if not, write to the Free Software Foundation, Inc.,
 *  51 Franklin Street, Fifth Floor, Boston, MA 02110-1301  USA.
\*****************************************************************************/

#ifdef HAVE_CONFIG_H
#  include "config.h"
#endif

#ifdef HAVE_SYS_SYSLOG_H
#  include <sys/syslog.h>
#endif

#if defined(__NetBSD__)
#include <sys/types.h> /* for pid_t */
#include <sys/signal.h> /* for SIGKILL */
#endif
#include <errno.h>
#include <pthread.h>
#include <stdio.h>
#include <stdlib.h>
#include <string.h>
#include <syslog.h>
#include <unistd.h>

#include "slurm/slurm_errno.h"

#include "src/common/assoc_mgr.h"
#include "src/common/hostlist.h"
#include "src/common/list.h"
#include "src/common/node_select.h"
#include "src/common/slurm_accounting_storage.h"
#include "src/common/slurm_priority.h"
#include "src/common/xassert.h"
#include "src/common/xmalloc.h"
#include "src/common/xstring.h"

#include "src/slurmctld/acct_policy.h"
#include "src/slurmctld/agent.h"
#include "src/slurmctld/front_end.h"
#include "src/slurmctld/job_scheduler.h"
#include "src/slurmctld/licenses.h"
#include "src/slurmctld/node_scheduler.h"
#include "src/slurmctld/preempt.h"
#include "src/slurmctld/proc_req.h"
#include "src/slurmctld/reservation.h"
#include "src/slurmctld/sched_plugin.h"
#include "src/slurmctld/slurmctld.h"

#define MAX_FEATURES  32	/* max exclusive features "[fs1|fs2]"=2 */
#define MAX_RETRIES   10

struct node_set {		/* set of nodes with same configuration */
	uint16_t cpus_per_node;	/* NOTE: This is the minimum count,
				 * if FastSchedule==0 then individual
				 * nodes within the same configuration
				 * line (in slurm.conf) can actually
				 * have different CPU counts */
	uint32_t real_memory;
	uint32_t nodes;
	uint32_t weight;
	char     *features;
	bitstr_t *feature_bits;		/* XORed feature's position */
	bitstr_t *my_bitmap;		/* node bitmap */
};

static int  _build_node_list(struct job_record *job_ptr,
			     struct node_set **node_set_pptr,
			     int *node_set_size);
static void _filter_nodes_in_set(struct node_set *node_set_ptr,
				 struct job_details *detail_ptr);
static int _match_feature(char *seek, struct node_set *node_set_ptr);
static int _nodes_in_sets(bitstr_t *req_bitmap,
			  struct node_set * node_set_ptr,
			  int node_set_size);
static int _pick_best_nodes(struct node_set *node_set_ptr,
			    int node_set_size, bitstr_t ** select_bitmap,
			    struct job_record *job_ptr,
			    struct part_record *part_ptr,
			    uint32_t min_nodes, uint32_t max_nodes,
			    uint32_t req_nodes, bool test_only,
			    List preemptee_candidates,
			    List *preemptee_job_list, bool has_xand);
static bool _valid_feature_counts(struct job_details *detail_ptr,
				  bitstr_t *node_bitmap, bool *has_xor);
static bitstr_t *_valid_features(struct job_details *detail_ptr,
				 struct config_record *config_ptr);


/*
 * allocate_nodes - change state of specified nodes to NODE_STATE_ALLOCATED
 *	also claim required licenses and resources reserved by accounting
 *	policy association
 * IN job_ptr - job being allocated resources
 */
extern void allocate_nodes(struct job_record *job_ptr)
{
	int i;
	struct node_record *node_ptr;
	bool has_cloud = false, has_cloud_power_save = false;

	xfree(job_ptr->batch_host);
#ifdef HAVE_FRONT_END
	job_ptr->front_end_ptr = assign_front_end();
	xassert(job_ptr->front_end_ptr);
	job_ptr->batch_host = xstrdup(job_ptr->front_end_ptr->name);
#endif

<<<<<<< HEAD
	xfree(job_ptr->batch_host);
	for (i = 0, node_ptr = node_record_table_ptr; i < node_record_count;
	     i++, node_ptr++) {
=======
	for (i = 0, node_ptr = node_record_table_ptr;
	     i < node_record_count; i++, node_ptr++) {
>>>>>>> e3269071
		if (!bit_test(job_ptr->node_bitmap, i))
			continue;

		if (IS_NODE_CLOUD(node_ptr)) {
			has_cloud = true;
			if (IS_NODE_POWER_SAVE(node_ptr))
				has_cloud_power_save = true;
		}
		make_node_alloc(node_ptr, job_ptr);
		if (job_ptr->batch_host == NULL)
			job_ptr->batch_host = xstrdup(node_ptr->name);
	}
	last_node_update = time(NULL);
	license_job_get(job_ptr);

	if (has_cloud) {
		if (has_cloud_power_save) {
			job_ptr->alias_list = xstrdup("TBD");
			job_ptr->wait_all_nodes = 1;
		} else
			set_job_alias_list(job_ptr);
	}

	return;
}

/* Set a job's alias_list string */
extern void set_job_alias_list(struct job_record *job_ptr)
{
	int i;
	struct node_record *node_ptr;

	xfree(job_ptr->alias_list);
	for (i = 0, node_ptr = node_record_table_ptr; i < node_record_count;
	     i++, node_ptr++) {
		if (!bit_test(job_ptr->node_bitmap, i))
			continue;

		if (IS_NODE_CLOUD(node_ptr)) {
			if (IS_NODE_POWER_SAVE(node_ptr)) {
				xfree(job_ptr->alias_list);
				job_ptr->alias_list = xstrdup("TBD");
				break;
			}
			if (job_ptr->alias_list)
				xstrcat(job_ptr->alias_list, ",");
			xstrcat(job_ptr->alias_list, node_ptr->name);
			xstrcat(job_ptr->alias_list, ":");
			xstrcat(job_ptr->alias_list, node_ptr->comm_name);
			xstrcat(job_ptr->alias_list, ":");
			xstrcat(job_ptr->alias_list, node_ptr->node_hostname);
		}
	}
}

/*
 * deallocate_nodes - for a given job, deallocate its nodes and make
 *	their state NODE_STATE_COMPLETING also release the job's licenses
 *	and resources reserved by accounting policy association
 * IN job_ptr - pointer to terminating job (already in some COMPLETING state)
 * IN timeout - true if job exhausted time limit, send REQUEST_KILL_TIMELIMIT
 *	RPC instead of REQUEST_TERMINATE_JOB
 * IN suspended - true if job was already suspended (node's job_run_cnt
 *	already decremented);
 * IN preempted - true if job is being preempted
 */
extern void deallocate_nodes(struct job_record *job_ptr, bool timeout,
		bool suspended, bool preempted)
{
	int i;
	kill_job_msg_t *kill_job = NULL;
	agent_arg_t *agent_args = NULL;
	int down_node_cnt = 0;
	struct node_record *node_ptr;
#ifdef HAVE_FRONT_END
	front_end_record_t *front_end_ptr;
#endif

	xassert(job_ptr);
	xassert(job_ptr->details);

	license_job_return(job_ptr);
	acct_policy_job_fini(job_ptr);
	if (slurm_sched_freealloc(job_ptr) != SLURM_SUCCESS)
		error("slurm_sched_freealloc(%u): %m", job_ptr->job_id);
	if (select_g_job_fini(job_ptr) != SLURM_SUCCESS)
		error("select_g_job_fini(%u): %m", job_ptr->job_id);
	(void) epilog_slurmctld(job_ptr);

	agent_args = xmalloc(sizeof(agent_arg_t));
	if (timeout)
		agent_args->msg_type = REQUEST_KILL_TIMELIMIT;
	else if (preempted)
		agent_args->msg_type = REQUEST_KILL_PREEMPTED;
	else
		agent_args->msg_type = REQUEST_TERMINATE_JOB;
	agent_args->retry = 0;	/* re_kill_job() resends as needed */
	agent_args->hostlist = hostlist_create("");
	if (agent_args->hostlist == NULL)
		fatal("hostlist_create: malloc failure");
	kill_job = xmalloc(sizeof(kill_job_msg_t));
	last_node_update    = time(NULL);
	kill_job->job_id    = job_ptr->job_id;
	kill_job->step_id   = NO_VAL;
	kill_job->job_state = job_ptr->job_state;
	kill_job->job_uid   = job_ptr->user_id;
	kill_job->nodes     = xstrdup(job_ptr->nodes);
	kill_job->time      = time(NULL);
	kill_job->start_time = job_ptr->start_time;
	kill_job->select_jobinfo = select_g_select_jobinfo_copy(
			job_ptr->select_jobinfo);
	kill_job->spank_job_env = xduparray(job_ptr->spank_job_env_size,
					    job_ptr->spank_job_env);
	kill_job->spank_job_env_size = job_ptr->spank_job_env_size;

#ifdef HAVE_FRONT_END
	if (job_ptr->batch_host &&
	    (front_end_ptr = job_ptr->front_end_ptr)) {
		if (IS_NODE_DOWN(front_end_ptr)) {
			/* Issue the KILL RPC, but don't verify response */
			front_end_ptr->job_cnt_comp = 0;
			front_end_ptr->job_cnt_run  = 0;
			down_node_cnt++;
			if (job_ptr->node_bitmap_cg) {
				bit_nclear(job_ptr->node_bitmap_cg, 0,
					   node_record_count - 1);
			} else {
				error("deallocate_nodes: node_bitmap_cg is "
				      "not set");
				/* Create empty node_bitmap_cg */
				job_ptr->node_bitmap_cg =
					bit_alloc(node_record_count);
			}
			job_ptr->cpu_cnt  = 0;
			job_ptr->node_cnt = 0;
		} else {
			front_end_ptr->job_cnt_comp++;
			if (front_end_ptr->job_cnt_run)
				front_end_ptr->job_cnt_run--;
			else {
				error("front_end %s job_cnt_run underflow",
				      front_end_ptr->name);
			}
			if (front_end_ptr->job_cnt_run == 0) {
				uint16_t state_flags;
				state_flags = front_end_ptr->node_state &
					      NODE_STATE_FLAGS;
				state_flags |= NODE_STATE_COMPLETING;
				front_end_ptr->node_state = NODE_STATE_IDLE |
							    state_flags;
			}
			for (i = 0, node_ptr = node_record_table_ptr;
			     i < node_record_count; i++, node_ptr++) {
				if (!bit_test(job_ptr->node_bitmap, i))
					continue;
				make_node_comp(node_ptr, job_ptr, suspended);
			}
		}

		hostlist_push(agent_args->hostlist, job_ptr->batch_host);
		agent_args->node_count++;
	}
#else
	for (i = 0, node_ptr = node_record_table_ptr;
	     i < node_record_count; i++, node_ptr++) {
		if (!bit_test(job_ptr->node_bitmap, i))
			continue;
		if (IS_NODE_DOWN(node_ptr)) {
			/* Issue the KILL RPC, but don't verify response */
			down_node_cnt++;
			if (job_ptr->node_bitmap_cg == NULL) {
				error("deallocate_nodes: node_bitmap_cg is "
				      "not set");
				build_cg_bitmap(job_ptr);
			}
			bit_clear(job_ptr->node_bitmap_cg, i);
			job_update_cpu_cnt(job_ptr, i);
			job_ptr->node_cnt--;
		}
		make_node_comp(node_ptr, job_ptr, suspended);

		hostlist_push(agent_args->hostlist, node_ptr->name);
		agent_args->node_count++;
	}
#endif

	if ((agent_args->node_count - down_node_cnt) == 0) {
		job_ptr->job_state &= (~JOB_COMPLETING);
		delete_step_records(job_ptr);
		slurm_sched_schedule();
	}

	if (agent_args->node_count == 0) {
		if (job_ptr->details->expanding_jobid == 0) {
			error("Job %u allocated no nodes to be killed on",
			      job_ptr->job_id);
		}
		xfree(kill_job->nodes);
		select_g_select_jobinfo_free(kill_job->select_jobinfo);
		xfree(kill_job);
		hostlist_destroy(agent_args->hostlist);
		xfree(agent_args);
		return;
	}

	agent_args->msg_args = kill_job;
	agent_queue_request(agent_args);
	return;
}

/*
 * _match_feature - determine if the desired feature is one of those available
 * IN seek - desired feature
 * IN node_set_ptr - Pointer to node_set being searched
 * RET 1 if found, 0 otherwise
 */
static int _match_feature(char *seek, struct node_set *node_set_ptr)
{
	struct features_record *feat_ptr;

	if (seek == NULL)
		return 1;	/* nothing to look for */

	feat_ptr = list_find_first(feature_list, list_find_feature,
				   (void *) seek);
	if (feat_ptr == NULL)
		return 0;	/* no such feature */

	if (bit_super_set(node_set_ptr->my_bitmap, feat_ptr->node_bitmap))
		return 1;	/* nodes have this feature */
	return 0;
}


/*
 * Decide if a job can share nodes with other jobs based on the
 * following three input parameters:
 *
 * IN user_flag - may be 0 (do not share nodes), 1 (node sharing allowed),
 *                or any other number means "don't care"
 * IN part_max_share - current partition's node sharing policy
 * IN cons_res_flag - 1 if the consumable resources flag is enable, 0 otherwise
 *
 *
 * The followed table details the node SHARED state for the various scenarios
 *
 *					part=	part=	part=	part=
 *	cons_res	user_request	EXCLUS	NO	YES	FORCE
 *	--------	------------	------	-----	-----	-----
 *	no		default/exclus	whole	whole	whole	share/O
 *	no		share=yes	whole	whole	share/O	share/O
 *	yes		default		whole	share	share/O	share/O
 *	yes		exclusive	whole	whole	whole	share/O
 *	yes		share=yes	whole	share	share/O	share/O
 *
 * whole   = whole node is allocated exclusively to the user
 * share   = nodes may be shared but the resources are not overcommitted
 * share/O = nodes are shared and the resources can be overcommitted
 *
 * part->max_share:
 *	&SHARED_FORCE 	= FORCE
 *	0		= EXCLUSIVE
 *	1		= NO
 *	> 1		= YES
 *
 * job_ptr->details->shared:
 *	(uint16_t)NO_VAL	= default
 *	0			= exclusive
 *	1			= share=yes
 *
 * Return values:
 *	0 = no sharing
 *	1 = user requested sharing
 *	2 = sharing enforced (either by partition or cons_res)
 * (cons_res plugin needs to distinguish between "enforced" and
 *  "requested" sharing)
 */
static int
_resolve_shared_status(uint16_t user_flag, uint16_t part_max_share,
		       int cons_res_flag)
{
	/* no sharing if part=EXCLUSIVE */
	if (part_max_share == 0)
		return 0;

	/* sharing if part=FORCE with count > 1 */
	if ((part_max_share & SHARED_FORCE) &&
	    ((part_max_share & (~SHARED_FORCE)) > 1))
		return 2;

	if (cons_res_flag) {
		/* sharing unless user requested exclusive */
		if (user_flag == 0)
			return 0;
		if (user_flag == 1)
			return 1;
		return 2;
	} else {
		/* no sharing if part=NO */
		if (part_max_share == 1)
			return 0;
		/* share if the user requested it */
		if (user_flag == 1)
			return 1;
	}
	return 0;
}

/*
 * If the job has required feature counts, then accumulate those
 * required resources using multiple calls to _pick_best_nodes()
 * and adding those selected nodes to the job's required node list.
 * Upon completion, return job's requirements to match the values
 * which were in effect upon calling this function.
 * Input and output are the same as _pick_best_nodes().
 */
static int
_get_req_features(struct node_set *node_set_ptr, int node_set_size,
		  bitstr_t ** select_bitmap, struct job_record *job_ptr,
		  struct part_record *part_ptr,
		  uint32_t min_nodes, uint32_t max_nodes, uint32_t req_nodes,
		  bool test_only, List *preemptee_job_list)
{
	uint32_t saved_min_nodes, saved_job_min_nodes;
	bitstr_t *saved_req_node_bitmap = NULL;
	uint32_t saved_min_cpus, saved_req_nodes;
	int rc, tmp_node_set_size;
	struct node_set *tmp_node_set_ptr;
	int error_code = SLURM_SUCCESS, i;
	bitstr_t *feature_bitmap, *accumulate_bitmap = NULL;
	bitstr_t *save_avail_node_bitmap = NULL, *resv_bitmap = NULL;
	List preemptee_candidates = NULL;
	bool has_xand = false;

	/* Mark nodes reserved for other jobs as off limit for this job.
	 * If the job has a reservation, we've already limited the contents
	 * of select_bitmap to those nodes */
	if (job_ptr->resv_name == NULL) {
		time_t start_res = time(NULL);
		rc = job_test_resv(job_ptr, &start_res, false, &resv_bitmap);
		if ((rc != SLURM_SUCCESS) ||
		    (bit_set_count(resv_bitmap) < min_nodes) ||
		    (job_ptr->details->req_node_bitmap &&
		     (!bit_super_set(job_ptr->details->req_node_bitmap,
				     resv_bitmap)))) {
			FREE_NULL_BITMAP(resv_bitmap);
			return ESLURM_NODES_BUSY;	/* reserved */
		}
		if (resv_bitmap &&
		    (!bit_equal(resv_bitmap, avail_node_bitmap))) {
			bit_and(resv_bitmap, avail_node_bitmap);
			save_avail_node_bitmap = avail_node_bitmap;
			avail_node_bitmap = resv_bitmap;
		} else
			FREE_NULL_BITMAP(resv_bitmap);
	}

	/* save job and request state */
	saved_min_nodes = min_nodes;
	saved_req_nodes = req_nodes;
	saved_job_min_nodes = job_ptr->details->min_nodes;
	if (job_ptr->details->req_node_bitmap) {
		accumulate_bitmap = job_ptr->details->req_node_bitmap;
		saved_req_node_bitmap = bit_copy(accumulate_bitmap);
		job_ptr->details->req_node_bitmap = NULL;
	}
	saved_min_cpus = job_ptr->details->min_cpus;
	/* Don't mess with max_cpus here since it is only set (as of
	 * 2.2 to be a limit and not user configurable. */
	job_ptr->details->min_cpus = 1;
	tmp_node_set_ptr = xmalloc(sizeof(struct node_set) * node_set_size);

	/* Accumulate nodes with required feature counts.
	 * Ignored if job_ptr->details->req_node_layout is set (by wiki2).
	 * Selected nodes become part of job's required node list. */
	preemptee_candidates = slurm_find_preemptable_jobs(job_ptr);
	if (job_ptr->details->feature_list &&
	    (job_ptr->details->req_node_layout == NULL)) {
		ListIterator feat_iter;
		struct feature_record *feat_ptr;
		feat_iter = list_iterator_create(
				job_ptr->details->feature_list);
		while ((feat_ptr = (struct feature_record *)
				list_next(feat_iter))) {
			if (feat_ptr->count == 0)
				continue;
			tmp_node_set_size = 0;
			/* _pick_best_nodes() is destructive of the node_set
			 * data structure, so we need to make a copy and then
			 * purge it */
			for (i=0; i<node_set_size; i++) {
				if (!_match_feature(feat_ptr->name,
						    node_set_ptr+i))
					continue;
				tmp_node_set_ptr[tmp_node_set_size].
					cpus_per_node =
					node_set_ptr[i].cpus_per_node;
				tmp_node_set_ptr[tmp_node_set_size].
					real_memory =
					node_set_ptr[i].real_memory;
				tmp_node_set_ptr[tmp_node_set_size].nodes =
					node_set_ptr[i].nodes;
				tmp_node_set_ptr[tmp_node_set_size].weight =
					node_set_ptr[i].weight;
				tmp_node_set_ptr[tmp_node_set_size].features =
					xstrdup(node_set_ptr[i].features);
				tmp_node_set_ptr[tmp_node_set_size].
					feature_bits =
					bit_copy(node_set_ptr[i].feature_bits);
				tmp_node_set_ptr[tmp_node_set_size].my_bitmap =
					bit_copy(node_set_ptr[i].my_bitmap);
				tmp_node_set_size++;
			}
			feature_bitmap = NULL;
			min_nodes = feat_ptr->count;
			req_nodes = feat_ptr->count;
			job_ptr->details->min_nodes = feat_ptr->count;
			job_ptr->details->min_cpus = feat_ptr->count;
			if (*preemptee_job_list) {
				list_destroy(*preemptee_job_list);
				*preemptee_job_list = NULL;
			}
			error_code = _pick_best_nodes(tmp_node_set_ptr,
					tmp_node_set_size, &feature_bitmap,
					job_ptr, part_ptr, min_nodes,
					max_nodes, req_nodes, test_only,
					preemptee_candidates,
					preemptee_job_list, false);
#if 0
{
			char *tmp_str = bitmap2node_name(feature_bitmap);
			info("job %u needs %u nodes with feature %s, "
			     "using %s, error_code=%d",
			     job_ptr->job_id, feat_ptr->count,
			     feat_ptr->name, tmp_str, error_code);
			xfree(tmp_str);
}
#endif
			for (i=0; i<tmp_node_set_size; i++) {
				xfree(tmp_node_set_ptr[i].features);
				FREE_NULL_BITMAP(tmp_node_set_ptr[i].
						 feature_bits);
				FREE_NULL_BITMAP(tmp_node_set_ptr[i].
						 my_bitmap);
			}
			if (error_code != SLURM_SUCCESS)
				break;
			if (feature_bitmap) {
				if (feat_ptr->op_code == FEATURE_OP_XAND)
					has_xand = true;
				if (has_xand) {
					/* Don't make it required since we
					 * check value on each call to
					 * _pick_best_nodes() */
				} else if (job_ptr->details->req_node_bitmap) {
					bit_or(job_ptr->details->
					       req_node_bitmap,
					       feature_bitmap);
				} else {
					job_ptr->details->req_node_bitmap =
						bit_copy(feature_bitmap);
				}
				if (accumulate_bitmap) {
					bit_or(accumulate_bitmap,
					       feature_bitmap);
					FREE_NULL_BITMAP(feature_bitmap);
				} else
					accumulate_bitmap = feature_bitmap;
			}
		}
		list_iterator_destroy(feat_iter);
	}

	/* restore most of job state and accumulate remaining resources */
	if (saved_req_node_bitmap) {
		FREE_NULL_BITMAP(job_ptr->details->req_node_bitmap);
		job_ptr->details->req_node_bitmap =
				bit_copy(saved_req_node_bitmap);
	}
	if (accumulate_bitmap) {
		uint32_t node_cnt;
		if (job_ptr->details->req_node_bitmap) {
			bit_or(job_ptr->details->req_node_bitmap,
				accumulate_bitmap);
			FREE_NULL_BITMAP(accumulate_bitmap);
		} else
			job_ptr->details->req_node_bitmap = accumulate_bitmap;
		node_cnt = bit_set_count(job_ptr->details->req_node_bitmap);
		job_ptr->details->min_cpus = MAX(saved_min_cpus, node_cnt);
		min_nodes = MAX(saved_min_nodes, node_cnt);
		job_ptr->details->min_nodes = min_nodes;
		req_nodes = MAX(min_nodes, req_nodes);
		if (req_nodes > max_nodes)
			error_code = ESLURM_REQUESTED_NODE_CONFIG_UNAVAILABLE;
	} else {
		min_nodes = saved_min_nodes;
		req_nodes = saved_req_nodes;
		job_ptr->details->min_cpus = saved_min_cpus;
		job_ptr->details->min_nodes = saved_job_min_nodes;
	}
#if 0
{
	char *tmp_str = bitmap2node_name(job_ptr->details->req_node_bitmap);
	info("job %u requires %d:%d:%d nodes %s err:%u",
	     job_ptr->job_id, min_nodes, req_nodes, max_nodes,
	     tmp_str, error_code);
	xfree(tmp_str);
}
#endif
	xfree(tmp_node_set_ptr);
	if (error_code == SLURM_SUCCESS) {
		if (*preemptee_job_list) {
			list_destroy(*preemptee_job_list);
			*preemptee_job_list = NULL;
		}
		error_code = _pick_best_nodes(node_set_ptr, node_set_size,
				select_bitmap, job_ptr, part_ptr, min_nodes,
				max_nodes, req_nodes, test_only,
				preemptee_candidates, preemptee_job_list,
				has_xand);
	}
#if 0
{
	char *tmp_str = bitmap2node_name(*select_bitmap);
	info("job %u allocated nodes:%s err:%u",
		job_ptr->job_id, tmp_str, error_code);
	xfree(tmp_str);
}
#endif
	if (preemptee_candidates)
		list_destroy(preemptee_candidates);

	/* restore job's initial required node bitmap */
	FREE_NULL_BITMAP(job_ptr->details->req_node_bitmap);
	job_ptr->details->req_node_bitmap = saved_req_node_bitmap;
	job_ptr->details->min_cpus = saved_min_cpus;
	job_ptr->details->min_nodes = saved_job_min_nodes;

	/* Restore available node bitmap, ignoring reservations */
	if (save_avail_node_bitmap) {
		FREE_NULL_BITMAP(avail_node_bitmap);
		avail_node_bitmap = save_avail_node_bitmap;
	}

	return error_code;
}

/*
 * _pick_best_nodes - from a weight order list of all nodes satisfying a
 *	job's specifications, select the "best" for use
 * IN node_set_ptr - pointer to node specification information
 * IN node_set_size - number of entries in records pointed to by node_set_ptr
 * OUT select_bitmap - returns bitmap of selected nodes, must FREE_NULL_BITMAP
 * IN job_ptr - pointer to job being scheduled
 * IN part_ptr - pointer to the partition in which the job is being scheduled
 * IN min_nodes - minimum count of nodes required by the job
 * IN max_nodes - maximum count of nodes required by the job (0==no limit)
 * IN req_nodes - requested (or desired) count of nodes
 * IN test_only - do not actually allocate resources
 * IN/OUT preemptee_job_list - list of pointers to jobs to be preempted
 *	NULL on first entry
 * IN has_xand - set of the constraint list includes XAND operators *and*
 *		 we have already satisfied them all
 * RET SLURM_SUCCESS on success,
 *	ESLURM_NODES_BUSY if request can not be satisfied now,
 *	ESLURM_REQUESTED_NODE_CONFIG_UNAVAILABLE if request can never
 *	be satisfied ,
 *	ESLURM_REQUESTED_PART_CONFIG_UNAVAILABLE if the job can not be
 *	initiated until the parition's configuration changes or
 *	ESLURM_NODE_NOT_AVAIL if required nodes are DOWN or DRAINED
 * NOTE: the caller must FREE_NULL_BITMAP memory pointed to by select_bitmap
 * Notes: The algorithm is
 *	1) If required node list is specified, determine implicitly required
 *	   processor and node count
 *	2) Determine how many disjoint required "features" are represented
 *	   (e.g. "FS1|FS2|FS3")
 *	3) For each feature: find matching node table entries, identify nodes
 *	   that are up and available (idle or shared) and add them to a bit
 *	   map
 *	4) Select_g_job_test() to select the "best" of those based upon
 *	   topology and/or workload
 *	5) If request can't be satisfied now, execute select_g_job_test()
 *	   against the list of nodes that exist in any state (perhaps DOWN
 *	   DRAINED or ALLOCATED) to determine if the request can
 *         ever be satified.
 */
static int
_pick_best_nodes(struct node_set *node_set_ptr, int node_set_size,
		 bitstr_t ** select_bitmap, struct job_record *job_ptr,
		 struct part_record *part_ptr,
		 uint32_t min_nodes, uint32_t max_nodes, uint32_t req_nodes,
		 bool test_only, List preemptee_candidates,
		 List *preemptee_job_list, bool has_xand)
{
	int error_code = SLURM_SUCCESS, i, j, pick_code;
	int total_nodes = 0, avail_nodes = 0;
	bitstr_t *avail_bitmap = NULL, *total_bitmap = NULL;
	bitstr_t *backup_bitmap = NULL;
	bitstr_t *possible_bitmap = NULL;
	int max_feature, min_feature;
	bool runable_ever  = false;	/* Job can ever run */
	bool runable_avail = false;	/* Job can run with available nodes */
	bool tried_sched = false;	/* Tried to schedule with avail nodes */
	static uint32_t cr_enabled = NO_VAL;
	bool preempt_flag = false;
	int shared = 0, select_mode;

	if (test_only)
		select_mode = SELECT_MODE_TEST_ONLY;
	else
		select_mode = SELECT_MODE_RUN_NOW;

	if (node_set_size == 0) {
		info("_pick_best_nodes: empty node set for selection");
		return ESLURM_REQUESTED_NODE_CONFIG_UNAVAILABLE;
	}

	/* Are Consumable Resources enabled?  Check once. */
	if (cr_enabled == NO_VAL) {
		cr_enabled = 0;	/* select/linear and bluegene are no-ops */
		error_code = select_g_get_info_from_plugin (SELECT_CR_PLUGIN,
							    NULL, &cr_enabled);
		if (error_code != SLURM_SUCCESS) {
			cr_enabled = NO_VAL;
			return error_code;
		}
	}

	shared = _resolve_shared_status(job_ptr->details->shared,
					part_ptr->max_share, cr_enabled);
	job_ptr->details->shared = shared;
	if (cr_enabled)
		job_ptr->cr_enabled = cr_enabled; /* CR enabled for this job */

	/* If job preemption is enabled, then do NOT limit the set of available
	 * nodes by their current 'sharable' or 'idle' setting */
	preempt_flag = slurm_preemption_enabled();

	if (job_ptr->details->req_node_bitmap) {  /* specific nodes required */
		/* We have already confirmed that all of these nodes have a
		 * usable configuration and are in the proper partition.
		 * Check that these nodes can be used by this job. */
		if (min_nodes != 0) {
			total_nodes = bit_set_count(
				job_ptr->details->req_node_bitmap);
		}
		if (total_nodes > max_nodes) {	/* exceeds node limit */
			return ESLURM_REQUESTED_PART_CONFIG_UNAVAILABLE;
		}

		/* check the availability of these nodes */
		/* Should we check memory availability on these nodes? */
		if (!bit_super_set(job_ptr->details->req_node_bitmap,
				   avail_node_bitmap)) {
			return ESLURM_NODE_NOT_AVAIL;
		}

		if (!preempt_flag) {
			if (shared) {
				if (!bit_super_set(job_ptr->details->
						   req_node_bitmap,
						   share_node_bitmap)) {
					return ESLURM_NODES_BUSY;
				}
#ifndef HAVE_BG
				if (bit_overlap(job_ptr->details->
						req_node_bitmap,
						cg_node_bitmap)) {
					return ESLURM_NODES_BUSY;
				}
#endif
			} else {
				if (!bit_super_set(job_ptr->details->
						   req_node_bitmap,
						   idle_node_bitmap)) {
					return ESLURM_NODES_BUSY;
				}
				/* Note: IDLE nodes are not COMPLETING */
			}
#ifndef HAVE_BG
		} else if (bit_overlap(job_ptr->details->req_node_bitmap,
				       cg_node_bitmap)) {
			return ESLURM_NODES_BUSY;
#endif
		}

		/* still must go through select_g_job_test() to
		 * determine validity of request and/or perform
		 * set-up before job launch */
		total_nodes = 0;	/* reinitialize */
	}

	/* identify the min and max feature values for exclusive OR */
	max_feature = -1;
	min_feature = MAX_FEATURES;
	for (i = 0; i < node_set_size; i++) {
		j = bit_ffs(node_set_ptr[i].feature_bits);
		if ((j >= 0) && (j < min_feature))
			min_feature = j;
		j = bit_fls(node_set_ptr[i].feature_bits);
		if ((j >= 0) && (j > max_feature))
			max_feature = j;
	}

	debug3("_pick_best_nodes: job %u idle_nodes %u share_nodes %u",
		job_ptr->job_id, bit_set_count(idle_node_bitmap),
		bit_set_count(share_node_bitmap));
	/* Accumulate resources for this job based upon its required
	 * features (possibly with node counts). */
	for (j = min_feature; j <= max_feature; j++) {
		if (job_ptr->details->req_node_bitmap) {
			bool missing_required_nodes = false;
			for (i = 0; i < node_set_size; i++) {
				if (!bit_test(node_set_ptr[i].feature_bits, j))
					continue;
				if (avail_bitmap) {
					bit_or(avail_bitmap,
					       node_set_ptr[i].my_bitmap);
				} else {
					avail_bitmap = bit_copy(node_set_ptr[i].
								my_bitmap);
					if (avail_bitmap == NULL)
						fatal("bit_copy malloc failure");
				}
			}
			if (!bit_super_set(job_ptr->details->req_node_bitmap,
					   avail_bitmap))
				missing_required_nodes = true;

			if (missing_required_nodes)
				continue;
			FREE_NULL_BITMAP(avail_bitmap);
			avail_bitmap = bit_copy(job_ptr->details->
						req_node_bitmap);
			if (avail_bitmap == NULL)
				fatal("bit_copy malloc failure");
		}
		for (i = 0; i < node_set_size; i++) {
			if (!has_xand &&
			    !bit_test(node_set_ptr[i].feature_bits, j))
				continue;

			if (total_bitmap) {
				bit_or(total_bitmap,
				       node_set_ptr[i].my_bitmap);
			} else {
				total_bitmap = bit_copy(
						node_set_ptr[i].my_bitmap);
				if (total_bitmap == NULL)
					fatal("bit_copy malloc failure");
			}

			bit_and(node_set_ptr[i].my_bitmap, avail_node_bitmap);
			if (!preempt_flag) {
				if (shared) {
					bit_and(node_set_ptr[i].my_bitmap,
						share_node_bitmap);
#ifndef HAVE_BG
					bit_not(cg_node_bitmap);
					bit_and(node_set_ptr[i].my_bitmap,
						cg_node_bitmap);
					bit_not(cg_node_bitmap);
#endif
				} else {
					bit_and(node_set_ptr[i].my_bitmap,
						idle_node_bitmap);
					/* IDLE nodes are not COMPLETING */
				}
			} else {
#ifndef HAVE_BG
				bit_not(cg_node_bitmap);
				bit_and(node_set_ptr[i].my_bitmap,
					cg_node_bitmap);
				bit_not(cg_node_bitmap);
#endif
			}
			if (avail_bitmap) {
				bit_or(avail_bitmap,
				       node_set_ptr[i].my_bitmap);
			} else {
				avail_bitmap = bit_copy(node_set_ptr[i].
							my_bitmap);
				if (avail_bitmap == NULL)
					fatal("bit_copy malloc failure");
			}
			avail_nodes = bit_set_count(avail_bitmap);
			tried_sched = false;	/* need to test these nodes */
			if ((shared || preempt_flag)	&&
			    ((i+1) < node_set_size)	&&
			    (node_set_ptr[i].weight ==
			     node_set_ptr[i+1].weight)) {
				/* Keep accumulating so we can pick the
				 * most lightly loaded nodes */
				continue;
			}

			if ((avail_nodes  < min_nodes)	||
			    ((avail_nodes >= min_nodes)	&&
			     (avail_nodes < req_nodes)	&&
			     ((i+1) < node_set_size)))
				continue;	/* Keep accumulating nodes */

			/* NOTE: select_g_job_test() is destructive of
			 * avail_bitmap, so save a backup copy */
			backup_bitmap = bit_copy(avail_bitmap);
			if (*preemptee_job_list) {
				list_destroy(*preemptee_job_list);
				*preemptee_job_list = NULL;
			}
			if (job_ptr->details->req_node_bitmap == NULL)
				bit_and(avail_bitmap, avail_node_bitmap);
			pick_code = select_g_job_test(job_ptr,
						      avail_bitmap,
						      min_nodes,
						      max_nodes,
						      req_nodes,
						      select_mode,
						      preemptee_candidates,
						      preemptee_job_list);
#if 0
{
			char *tmp_str1 = bitmap2node_name(backup_bitmap);
			char *tmp_str2 = bitmap2node_name(avail_bitmap);
			info("pick job:%u err:%d nodes:%u:%u:%u mode:%u "
			     "select %s of %s",
			     job_ptr->job_id, pick_code,
			     min_nodes, req_nodes, max_nodes, select_mode,
			     tmp_str2, tmp_str1);
			xfree(tmp_str1);
			xfree(tmp_str2);
}
#endif
			if (pick_code == SLURM_SUCCESS) {
				FREE_NULL_BITMAP(backup_bitmap);
				if (bit_set_count(avail_bitmap) > max_nodes) {
					/* end of tests for this feature */
					avail_nodes = 0;
					break;
				}
				FREE_NULL_BITMAP(total_bitmap);
				FREE_NULL_BITMAP(possible_bitmap);
				*select_bitmap = avail_bitmap;
				return SLURM_SUCCESS;
			} else {
				tried_sched = true;	/* test failed */
				FREE_NULL_BITMAP(avail_bitmap);
				avail_bitmap = backup_bitmap;
			}
		} /* for (i = 0; i < node_set_size; i++) */

		/* try to get req_nodes now for this feature */
		if (avail_bitmap && (!tried_sched)	&&
		    (avail_nodes >= min_nodes)		&&
		    ((job_ptr->details->req_node_bitmap == NULL) ||
		     bit_super_set(job_ptr->details->req_node_bitmap,
                                   avail_bitmap))) {
			if (*preemptee_job_list) {
				list_destroy(*preemptee_job_list);
				*preemptee_job_list = NULL;
			}
			pick_code = select_g_job_test(job_ptr, avail_bitmap,
						      min_nodes, max_nodes,
						      req_nodes,
						      select_mode,
						      preemptee_candidates,
						      preemptee_job_list);
			if ((pick_code == SLURM_SUCCESS) &&
			     (bit_set_count(avail_bitmap) <= max_nodes)) {
				FREE_NULL_BITMAP(total_bitmap);
				FREE_NULL_BITMAP(possible_bitmap);
				*select_bitmap = avail_bitmap;
				return SLURM_SUCCESS;
			}
		}

		/* determine if job could possibly run (if all configured
		 * nodes available) */
		if (total_bitmap)
			total_nodes = bit_set_count(total_bitmap);
		if (total_bitmap			&&
		    (!runable_ever || !runable_avail)	&&
		    (total_nodes >= min_nodes)		&&
		    ((job_ptr->details->req_node_bitmap == NULL) ||
		     (bit_super_set(job_ptr->details->req_node_bitmap,
					total_bitmap)))) {
			avail_nodes = bit_set_count(avail_bitmap);
			if (!runable_avail && (avail_nodes >= min_nodes)) {
				FREE_NULL_BITMAP(avail_bitmap);
				avail_bitmap = bit_copy(total_bitmap);
				if (avail_bitmap == NULL)
					fatal("bit_copy malloc failure");
				bit_and(avail_bitmap, avail_node_bitmap);
				pick_code = select_g_job_test(job_ptr,
						avail_bitmap,
						min_nodes,
						max_nodes,
						req_nodes,
						SELECT_MODE_TEST_ONLY,
						preemptee_candidates, NULL);
				if (pick_code == SLURM_SUCCESS) {
					runable_ever  = true;
					if (bit_set_count(avail_bitmap) <=
					     max_nodes)
						runable_avail = true;
					FREE_NULL_BITMAP(possible_bitmap);
					possible_bitmap = avail_bitmap;
					avail_bitmap = NULL;
				}
			}
			if (!runable_ever) {
				pick_code = select_g_job_test(job_ptr,
						total_bitmap,
						min_nodes,
						max_nodes,
						req_nodes,
						SELECT_MODE_TEST_ONLY,
						preemptee_candidates, NULL);
				if (pick_code == SLURM_SUCCESS) {
					FREE_NULL_BITMAP(possible_bitmap);
					possible_bitmap = total_bitmap;
					total_bitmap = NULL;
					runable_ever = true;
				}
			}
		}
		FREE_NULL_BITMAP(avail_bitmap);
		FREE_NULL_BITMAP(total_bitmap);
		if (error_code != SLURM_SUCCESS)
			break;
	}

	/* The job is not able to start right now, return a
	 * value indicating when the job can start */
	if (!runable_avail)
		error_code = ESLURM_NODE_NOT_AVAIL;
	if (!runable_ever) {
		error_code = ESLURM_REQUESTED_NODE_CONFIG_UNAVAILABLE;
		info("_pick_best_nodes: job %u never runnable",
		     job_ptr->job_id);
	}

	if (error_code == SLURM_SUCCESS) {
		error_code = ESLURM_NODES_BUSY;
		*select_bitmap = possible_bitmap;
	} else {
		FREE_NULL_BITMAP(possible_bitmap);
	}
	return error_code;
}

static void _preempt_jobs(List preemptee_job_list, int *error_code)
{
	ListIterator iter;
	struct job_record *job_ptr;
	uint16_t mode;
	int job_cnt = 0, rc = SLURM_SUCCESS;

	iter = list_iterator_create(preemptee_job_list);
	if (!iter)
		fatal("list_iterator_create: malloc failure");
	while ((job_ptr = (struct job_record *) list_next(iter))) {
		mode = slurm_job_preempt_mode(job_ptr);
		if (mode == PREEMPT_MODE_CANCEL) {
			job_cnt++;
			if (slurm_job_check_grace(job_ptr) == SLURM_SUCCESS)
				continue;
			rc = job_signal(job_ptr->job_id, SIGKILL, 0, 0, true);
			if (rc == SLURM_SUCCESS) {
				info("preempted job %u has been killed",
				     job_ptr->job_id);
			}
		} else if (mode == PREEMPT_MODE_CHECKPOINT) {
			checkpoint_msg_t ckpt_msg;
			memset(&ckpt_msg, 0, sizeof(checkpoint_msg_t));
			ckpt_msg.op	   = CHECK_REQUEUE;
			ckpt_msg.job_id    = job_ptr->job_id;
			rc = job_checkpoint(&ckpt_msg, 0, -1,
					    (uint16_t) NO_VAL);
			if (rc == ESLURM_NOT_SUPPORTED) {
				memset(&ckpt_msg, 0, sizeof(checkpoint_msg_t));
				ckpt_msg.op	   = CHECK_VACATE;
				ckpt_msg.job_id    = job_ptr->job_id;
				rc = job_checkpoint(&ckpt_msg, 0, -1,
						    (uint16_t) NO_VAL);
			}
			if (rc == SLURM_SUCCESS) {
				info("preempted job %u has been checkpointed",
				     job_ptr->job_id);
			}
			job_cnt++;
		} else if (mode == PREEMPT_MODE_REQUEUE) {
			rc = job_requeue(0, job_ptr->job_id, -1,
					 (uint16_t)NO_VAL, true);
			if (rc == SLURM_SUCCESS) {
				info("preempted job %u has been requeued",
				     job_ptr->job_id);
			}
			job_cnt++;
		} else if ((mode == PREEMPT_MODE_SUSPEND) &&
			   (slurm_get_preempt_mode() & PREEMPT_MODE_GANG)) {
			debug("preempted job %u suspended by gang scheduler",
			      job_ptr->job_id);
		} else {
			error("Invalid preempt_mode: %u", mode);
			rc = SLURM_ERROR;
		}

		if (rc != SLURM_SUCCESS) {
			rc = job_signal(job_ptr->job_id, SIGKILL, 0, 0, true);
			if (rc == SLURM_SUCCESS)
				info("preempted job %u had to be killed",
				     job_ptr->job_id);
			else {
				info("preempted job %u kill failure %s",
				     job_ptr->job_id, slurm_strerror(rc));
			}
		}
	}
	list_iterator_destroy(iter);

	if (job_cnt > 0)
		*error_code = ESLURM_NODES_BUSY;
}

/*
 * select_nodes - select and allocate nodes to a specific job
 * IN job_ptr - pointer to the job record
 * IN test_only - if set do not allocate nodes, just confirm they
 *	could be allocated now
 * IN select_node_bitmap - bitmap of nodes to be used for the
 *	job's resource allocation (not returned if NULL), caller
 *	must free
 * RET 0 on success, ESLURM code from slurm_errno.h otherwise
 * globals: list_part - global list of partition info
 *	default_part_loc - pointer to default partition
 *	config_list - global list of node configuration info
 * Notes: The algorithm is
 *	1) Build a table (node_set_ptr) of nodes with the requisite
 *	   configuration. Each table entry includes their weight,
 *	   node_list, features, etc.
 *	2) Call _pick_best_nodes() to select those nodes best satisfying
 *	   the request, (e.g. best-fit or other criterion)
 *	3) Call allocate_nodes() to perform the actual allocation
 */
extern int select_nodes(struct job_record *job_ptr, bool test_only,
			bitstr_t **select_node_bitmap)
{
	int error_code = SLURM_SUCCESS, i, node_set_size = 0;
	bitstr_t *select_bitmap = NULL;
	struct node_set *node_set_ptr = NULL;
	struct part_record *part_ptr = NULL;
	uint32_t min_nodes, max_nodes, req_nodes;
	enum job_state_reason fail_reason;
	time_t now = time(NULL);
	bool configuring = false;
	List preemptee_job_list = NULL;
	slurmdb_association_rec_t *assoc_ptr = NULL;
	slurmdb_qos_rec_t *qos_ptr = NULL;

	xassert(job_ptr);
	xassert(job_ptr->magic == JOB_MAGIC);

	if (!acct_policy_job_runnable(job_ptr))
		return ESLURM_ACCOUNTING_POLICY;

	part_ptr = job_ptr->part_ptr;
	assoc_ptr = (slurmdb_association_rec_t *)job_ptr->assoc_ptr;
	qos_ptr = (slurmdb_qos_rec_t *)job_ptr->qos_ptr;

	/* identify partition */
	if (part_ptr == NULL) {
		part_ptr = find_part_record(job_ptr->partition);
		xassert(part_ptr);
		job_ptr->part_ptr = part_ptr;
		error("partition pointer reset for job %u, part %s",
		      job_ptr->job_id, job_ptr->partition);
	}

	/* Confirm that partition is up and has compatible nodes limits */
	fail_reason = WAIT_NO_REASON;
	if (part_ptr->state_up == PARTITION_DOWN)
		fail_reason = WAIT_PART_DOWN;
	else if (part_ptr->state_up == PARTITION_INACTIVE)
		fail_reason = WAIT_PART_INACTIVE;
	else if (job_ptr->priority == 0)       /* user or administrator hold */
		fail_reason = WAIT_HELD;
	else if ((((job_ptr->time_limit != NO_VAL) &&
		   (job_ptr->time_limit > part_ptr->max_time)) ||
		  ((job_ptr->time_min   != NO_VAL) &&
		   (job_ptr->time_min   > part_ptr->max_time))) &&
		   (!qos_ptr || (qos_ptr && !(qos_ptr->flags &
		 			     QOS_FLAG_PART_TIME_LIMIT))))
		fail_reason = WAIT_PART_TIME_LIMIT;
	else if (((job_ptr->details->max_nodes != 0) &&
	          ((job_ptr->details->max_nodes < part_ptr->min_nodes) &&
		   (!qos_ptr || (qos_ptr && !(qos_ptr->flags
					      & QOS_FLAG_PART_MIN_NODE))))) ||
	         ((job_ptr->details->min_nodes > part_ptr->max_nodes) &&
		  (!qos_ptr || (qos_ptr && !(qos_ptr->flags
					     & QOS_FLAG_PART_MAX_NODE)))))
		fail_reason = WAIT_PART_NODE_LIMIT;
	else if (qos_ptr && assoc_ptr &&
		 (qos_ptr->flags & QOS_FLAG_ENFORCE_USAGE_THRES) &&
		 (!fuzzy_equal(qos_ptr->usage_thres, NO_VAL))) {
		if (!job_ptr->prio_factors)
			job_ptr->prio_factors =
				xmalloc(sizeof(priority_factors_object_t));

		if (!job_ptr->prio_factors->priority_fs) {
			if (fuzzy_equal(assoc_ptr->usage->usage_efctv, NO_VAL))
				priority_g_set_assoc_usage(assoc_ptr);
			job_ptr->prio_factors->priority_fs =
				priority_g_calc_fs_factor(
					assoc_ptr->usage->usage_efctv,
					(long double)assoc_ptr->usage->
					shares_norm);
		}
		if (job_ptr->prio_factors->priority_fs < qos_ptr->usage_thres)
			fail_reason = WAIT_QOS_THRES;
	}

	if (fail_reason != WAIT_NO_REASON) {
		last_job_update = now;
		xfree(job_ptr->state_desc);
		if (job_ptr->priority == 0) {	/* user/admin hold */
			if ((job_ptr->state_reason != WAIT_HELD) &&
			    (job_ptr->state_reason != WAIT_HELD_USER)) {
				job_ptr->state_reason = WAIT_HELD;
			}
			return ESLURM_JOB_HELD;
		}
		job_ptr->state_reason = fail_reason;
		return ESLURM_REQUESTED_PART_CONFIG_UNAVAILABLE;
	}

	/* build sets of usable nodes based upon their configuration */
	error_code = _build_node_list(job_ptr, &node_set_ptr, &node_set_size);
	if (error_code)
		return error_code;

	/* insure that selected nodes are in these node sets */
	if (job_ptr->details->req_node_bitmap) {
		error_code = _nodes_in_sets(job_ptr->details->req_node_bitmap,
					    node_set_ptr, node_set_size);
		if (error_code) {
			info("No nodes satisfy requirements for JobId=%u",
			     job_ptr->job_id);
			goto cleanup;
		}
	}

	/* enforce both user's and partition's node limits if the qos
	 * isn't set to override them */
	/* info("req: %u-%u, %u", job_ptr->details->min_nodes, */
	/*    job_ptr->details->max_nodes, part_ptr->max_nodes); */

	if (qos_ptr && (qos_ptr->flags & QOS_FLAG_PART_MIN_NODE))
		min_nodes = job_ptr->details->min_nodes;
	else
		min_nodes = MAX(job_ptr->details->min_nodes,
				part_ptr->min_nodes);
	if (job_ptr->details->max_nodes == 0)
		max_nodes = part_ptr->max_nodes;
	else if (qos_ptr && (qos_ptr->flags & QOS_FLAG_PART_MAX_NODE))
		max_nodes = job_ptr->details->max_nodes;
	else
		max_nodes = MIN(job_ptr->details->max_nodes,
				part_ptr->max_nodes);

	if (job_ptr->details->req_node_bitmap && job_ptr->details->max_nodes) {
		i = bit_set_count(job_ptr->details->req_node_bitmap);
		if (i > job_ptr->details->max_nodes) {
			info("Job %u required node list has more node than "
			     "the job can use (%d > %u)",
			     job_ptr->job_id, i, job_ptr->details->max_nodes);
			error_code = ESLURM_REQUESTED_NODE_CONFIG_UNAVAILABLE;
			goto cleanup;
		}
	}

	max_nodes = MIN(max_nodes, 500000);	/* prevent overflows */
	if (!job_ptr->limit_set_max_nodes && job_ptr->details->max_nodes)
		req_nodes = max_nodes;
	else
		req_nodes = min_nodes;
	/* info("nodes:%u:%u:%u", min_nodes, req_nodes, max_nodes); */

	if (max_nodes < min_nodes) {
		error_code = ESLURM_REQUESTED_PART_CONFIG_UNAVAILABLE;
	} else {
		/* Select resources for the job here */
		error_code = _get_req_features(node_set_ptr, node_set_size,
					       &select_bitmap, job_ptr,
					       part_ptr, min_nodes, max_nodes,
					       req_nodes, test_only,
					       &preemptee_job_list);
	}
	/* set up the cpu_cnt here so we can decrement it as nodes
	 * free up. total_cpus is set within _get_req_features */
	job_ptr->cpu_cnt = job_ptr->total_cpus;

	if (!test_only && preemptee_job_list && (error_code == SLURM_SUCCESS)){
		struct job_details *detail_ptr = job_ptr->details;
		time_t now = time(NULL);
		if ((detail_ptr->preempt_start_time != 0) &&
		    (detail_ptr->preempt_start_time >
		     (now - slurmctld_conf.kill_wait -
		      slurmctld_conf.msg_timeout))) {
			/* Job preemption may still be in progress,
			 * do not preempt any more jobs yet */
			error_code = ESLURM_NODES_BUSY;
		} else {
			_preempt_jobs(preemptee_job_list, &error_code);
			if ((error_code == ESLURM_NODES_BUSY) &&
			    (detail_ptr->preempt_start_time == 0)) {
  				detail_ptr->preempt_start_time = now;
			}
		}
	}
	if (error_code) {
		if (error_code == ESLURM_REQUESTED_PART_CONFIG_UNAVAILABLE) {
			/* Too many nodes requested */
			debug3("JobId=%u not runnable with present config",
			       job_ptr->job_id);
			job_ptr->state_reason = WAIT_PART_NODE_LIMIT;
			xfree(job_ptr->state_desc);
			last_job_update = now;
		} else if (error_code == ESLURM_NODE_NOT_AVAIL) {
			/* Required nodes are down or drained */
			debug3("JobId=%u required nodes not avail",
			       job_ptr->job_id);
			job_ptr->state_reason = WAIT_NODE_NOT_AVAIL;
			xfree(job_ptr->state_desc);
			last_job_update = now;
		} else if (error_code == ESLURM_RESERVATION_NOT_USABLE) {
			job_ptr->state_reason = WAIT_RESERVATION;
			xfree(job_ptr->state_desc);
		} else {
			job_ptr->state_reason = WAIT_RESOURCES;
			xfree(job_ptr->state_desc);
			if (error_code == ESLURM_NODES_BUSY)
				slurm_sched_job_is_pending();
		}
		goto cleanup;
	}
	if (test_only) {	/* set if job not highest priority */
		slurm_sched_job_is_pending();
		error_code = SLURM_SUCCESS;
		goto cleanup;
	}

	/* This job may be getting requeued, clear vestigial
	 * state information before over-writing and leaking
	 * memory. */
	FREE_NULL_BITMAP(job_ptr->node_bitmap);
	xfree(job_ptr->nodes);

	job_ptr->node_bitmap = select_bitmap;

	/* we need to have these times set to know when the endtime
	 * is for the job when we place it
	 */
	job_ptr->start_time = job_ptr->time_last_active = now;
	if ((job_ptr->time_limit == NO_VAL) ||
	    ((job_ptr->time_limit > part_ptr->max_time) &&
	     (!qos_ptr || (qos_ptr && !(qos_ptr->flags
					& QOS_FLAG_PART_TIME_LIMIT))))) {
		if (part_ptr->default_time != NO_VAL)
			job_ptr->time_limit = part_ptr->default_time;
		else
			job_ptr->time_limit = part_ptr->max_time;
	}

	if (job_ptr->time_limit == INFINITE)
		job_ptr->end_time = job_ptr->start_time +
				    (365 * 24 * 60 * 60); /* secs in year */
	else
		job_ptr->end_time = job_ptr->start_time +
			(job_ptr->time_limit * 60);   /* secs */

	if (select_g_job_begin(job_ptr) != SLURM_SUCCESS) {
		/* Leave job queued, something is hosed */
		error("select_g_job_begin(%u): %m", job_ptr->job_id);
		error_code = ESLURM_NODES_BUSY;
		job_ptr->start_time = 0;
		job_ptr->time_last_active = 0;
		job_ptr->end_time = 0;
		job_ptr->node_bitmap = NULL;
		goto cleanup;
	}

	/* assign the nodes and stage_in the job */
	job_ptr->state_reason = WAIT_NO_REASON;
	xfree(job_ptr->state_desc);

	if (job_ptr->job_resrcs && job_ptr->job_resrcs->nodes)
		job_ptr->nodes = xstrdup(job_ptr->job_resrcs->nodes);
	else {
		error("Select plugin failed to set job resources, nodes");
		job_ptr->nodes = bitmap2node_name(select_bitmap);
	}
	select_bitmap = NULL;	/* nothing left to free */
	allocate_nodes(job_ptr);
	build_node_details(job_ptr);

	/* This could be set in the select plugin so we want to keep
	   the flag. */
	configuring = IS_JOB_CONFIGURING(job_ptr);

	job_ptr->job_state = JOB_RUNNING;
	if (configuring
	    || bit_overlap(job_ptr->node_bitmap, power_node_bitmap))
		job_ptr->job_state |= JOB_CONFIGURING;
	if (select_g_select_nodeinfo_set(job_ptr) != SLURM_SUCCESS) {
		error("select_g_select_nodeinfo_set(%u): %m", job_ptr->job_id);
		/* not critical ... by now */
	}
	if (job_ptr->mail_type & MAIL_JOB_BEGIN)
		mail_job_info(job_ptr, MAIL_JOB_BEGIN);

	slurmctld_diag_stats.jobs_started++;
	acct_policy_job_begin(job_ptr);

	/* If ran with slurmdbd this is handled out of band in the
	 * job if happening right away.  If the job has already
	 * become eligible and registered in the db then the start
	 * message. */
	if (!with_slurmdbd || (with_slurmdbd && job_ptr->db_index))
		jobacct_storage_g_job_start(acct_db_conn, job_ptr);

	prolog_slurmctld(job_ptr);
	slurm_sched_newalloc(job_ptr);

      cleanup:
	if (preemptee_job_list)
		list_destroy(preemptee_job_list);
	if (select_node_bitmap)
		*select_node_bitmap = select_bitmap;
	else
		FREE_NULL_BITMAP(select_bitmap);
	if (node_set_ptr) {
		for (i = 0; i < node_set_size; i++) {
			xfree(node_set_ptr[i].features);
			FREE_NULL_BITMAP(node_set_ptr[i].my_bitmap);
			FREE_NULL_BITMAP(node_set_ptr[i].feature_bits);
		}
		xfree(node_set_ptr);
	}
	return error_code;
}

/*
 * list_find_feature - find an entry in the feature list, see list.h for
 *	documentation
 * IN key - is feature name or NULL for all features
 * RET 1 if found, 0 otherwise
 */
extern int list_find_feature(void *feature_entry, void *key)
{
	struct features_record *feature_ptr;

	if (key == NULL)
		return 1;

	feature_ptr = (struct features_record *) feature_entry;
	if (strcmp(feature_ptr->name, (char *) key) == 0)
		return 1;
	return 0;
}

/*
 * _valid_feature_counts - validate a job's features can be satisfied
 *	by the selected nodes (NOTE: does not process XOR or XAND operators)
 * IN detail_ptr - job details
 * IN/OUT node_bitmap - nodes available for use, clear if unusable
 * RET true if valid, false otherwise
 */
static bool _valid_feature_counts(struct job_details *detail_ptr,
				  bitstr_t *node_bitmap, bool *has_xor)
{
	ListIterator job_feat_iter;
	struct feature_record *job_feat_ptr;
	struct features_record *feat_ptr;
	int have_count = false, last_op = FEATURE_OP_AND;
	bitstr_t *feature_bitmap, *tmp_bitmap;
	bool rc = true;

	xassert(detail_ptr);
	xassert(node_bitmap);
	xassert(has_xor);

	*has_xor = false;
	if (detail_ptr->feature_list == NULL)	/* no constraints */
		return rc;

	feature_bitmap = bit_copy(node_bitmap);
	if (feature_bitmap == NULL)
		fatal("bit_copy malloc error");
	job_feat_iter = list_iterator_create(detail_ptr->feature_list);
	if (job_feat_iter == NULL)
		fatal("list_iterator_create malloc error");
	while ((job_feat_ptr = (struct feature_record *)
			list_next(job_feat_iter))) {
		feat_ptr = list_find_first(feature_list, list_find_feature,
					   (void *) job_feat_ptr->name);
		if (feat_ptr) {
			if (last_op == FEATURE_OP_AND)
				bit_and(feature_bitmap, feat_ptr->node_bitmap);
			else if (last_op == FEATURE_OP_OR)
				bit_or(feature_bitmap, feat_ptr->node_bitmap);
			else {	/* FEATURE_OP_XOR or FEATURE_OP_XAND */
				*has_xor = true;
				bit_or(feature_bitmap, feat_ptr->node_bitmap);
			}
		} else {	/* feature not found */
			if (last_op == FEATURE_OP_AND) {
				bit_nclear(feature_bitmap, 0,
					   (node_record_count - 1));
			}
		}
		last_op = job_feat_ptr->op_code;
		if (job_feat_ptr->count)
			have_count = true;
	}
	list_iterator_destroy(job_feat_iter);

	if (have_count) {
		job_feat_iter = list_iterator_create(detail_ptr->
						     feature_list);
		if (job_feat_iter == NULL)
			fatal("list_iterator_create malloc error");
		while ((job_feat_ptr = (struct feature_record *)
				list_next(job_feat_iter))) {
			if (job_feat_ptr->count == 0)
				continue;
			feat_ptr = list_find_first(feature_list,
						   list_find_feature,
						   (void *)job_feat_ptr->name);
			if (!feat_ptr) {
				rc = false;
				break;
			}
			tmp_bitmap = bit_copy(feature_bitmap);
			if (tmp_bitmap == NULL)
				fatal("bit_copy malloc error");
			bit_and(tmp_bitmap, feat_ptr->node_bitmap);
			if (bit_set_count(tmp_bitmap) < job_feat_ptr->count)
				rc = false;
			FREE_NULL_BITMAP(tmp_bitmap);
			if (!rc)
				break;
		}
		list_iterator_destroy(job_feat_iter);
		FREE_NULL_BITMAP(feature_bitmap);
	} else {
		bit_and(node_bitmap, feature_bitmap);
		FREE_NULL_BITMAP(feature_bitmap);
	}

	return rc;
}

/*
 * job_req_node_filter - job reqeust node filter.
 *	clear from a bitmap the nodes which can not be used for a job
 *	test memory size, required features, processor count, etc.
 * NOTE: Does not support exclusive OR of features.
 *	It just matches first element of XOR and ignores count.
 * IN job_ptr - pointer to node to be scheduled
 * IN/OUT bitmap - set of nodes being considered for use
 * RET SLURM_SUCCESS or EINVAL if can't filter (exclusive OR of features)
 */
extern int job_req_node_filter(struct job_record *job_ptr,
			       bitstr_t *avail_bitmap)
{
	int i;
	struct job_details *detail_ptr = job_ptr->details;
	multi_core_data_t *mc_ptr;
	struct node_record *node_ptr;
	struct config_record *config_ptr;
	bool has_xor = false;

	if (detail_ptr == NULL) {
		error("job_req_node_filter: job %u has no details",
		      job_ptr->job_id);
		return EINVAL;
	}

	mc_ptr = detail_ptr->mc_ptr;
	for (i=0; i< node_record_count; i++) {
		if (!bit_test(avail_bitmap, i))
			continue;
		node_ptr = node_record_table_ptr + i;
		config_ptr = node_ptr->config_ptr;
		if (slurmctld_conf.fast_schedule) {
			if ((detail_ptr->pn_min_cpus  > config_ptr->cpus)   ||
			    ((detail_ptr->pn_min_memory & (~MEM_PER_CPU)) >
			      config_ptr->real_memory) 			     ||
			    ((detail_ptr->pn_min_memory & (MEM_PER_CPU)) &&
			     ((detail_ptr->pn_min_memory & (~MEM_PER_CPU)) *
			      detail_ptr->pn_min_cpus) >
			     config_ptr->real_memory) 			     ||
			    (detail_ptr->pn_min_tmp_disk >
			     config_ptr->tmp_disk)) {
				bit_clear(avail_bitmap, i);
				continue;
			}
			if (mc_ptr &&
			    (((mc_ptr->sockets_per_node > config_ptr->sockets) &&
			      (mc_ptr->sockets_per_node != (uint16_t) NO_VAL)) ||
			     ((mc_ptr->cores_per_socket > config_ptr->cores)   &&
			      (mc_ptr->cores_per_socket != (uint16_t) NO_VAL)) ||
			     ((mc_ptr->threads_per_core > config_ptr->threads) &&
			      (mc_ptr->threads_per_core != (uint16_t) NO_VAL)))) {
				bit_clear(avail_bitmap, i);
				continue;
			}
		} else {
			if ((detail_ptr->pn_min_cpus > node_ptr->cpus)     ||
			    ((detail_ptr->pn_min_memory & (~MEM_PER_CPU)) >
			      node_ptr->real_memory)                        ||
			    ((detail_ptr->pn_min_memory & (MEM_PER_CPU)) &&
			     ((detail_ptr->pn_min_memory & (~MEM_PER_CPU)) *
			      detail_ptr->pn_min_cpus) >
			     node_ptr->real_memory) 			   ||
			    (detail_ptr->pn_min_tmp_disk >
			     node_ptr->tmp_disk)) {
				bit_clear(avail_bitmap, i);
				continue;
			}
			if (mc_ptr &&
			    (((mc_ptr->sockets_per_node > node_ptr->sockets)   &&
			      (mc_ptr->sockets_per_node != (uint16_t) NO_VAL)) ||
			     ((mc_ptr->cores_per_socket > node_ptr->cores)     &&
			      (mc_ptr->cores_per_socket != (uint16_t) NO_VAL)) ||
			     ((mc_ptr->threads_per_core > node_ptr->threads)   &&
			      (mc_ptr->threads_per_core != (uint16_t) NO_VAL)))) {
				bit_clear(avail_bitmap, i);
				continue;
			}
		}
	}

	if (!_valid_feature_counts(detail_ptr, avail_bitmap, &has_xor))
		return EINVAL;

	return SLURM_SUCCESS;
}

/*
 * _build_node_list - identify which nodes could be allocated to a job
 *	based upon node features, memory, processors, etc. Note that a
 *	bitmap is set to indicate which of the job's features that the
 *	nodes satisfy.
 * IN job_ptr - pointer to node to be scheduled
 * OUT node_set_pptr - list of node sets which could be used for the job
 * OUT node_set_size - number of node_set entries
 * RET error code
 */
static int _build_node_list(struct job_record *job_ptr,
			    struct node_set **node_set_pptr,
			    int *node_set_size)
{
	int i, node_set_inx, power_cnt, rc;
	struct node_set *node_set_ptr;
	struct config_record *config_ptr;
	struct part_record *part_ptr = job_ptr->part_ptr;
	ListIterator config_iterator;
	int check_node_config, config_filter = 0;
	struct job_details *detail_ptr = job_ptr->details;
	bitstr_t *power_up_bitmap = NULL, *usable_node_mask = NULL;
	multi_core_data_t *mc_ptr = detail_ptr->mc_ptr;
	bitstr_t *tmp_feature;
	uint32_t max_weight = 0;
	bool has_xor = false;

	if (job_ptr->resv_name) {
		/* Limit node selection to those in selected reservation */
		time_t start_res = time(NULL);
		rc = job_test_resv(job_ptr, &start_res, false,
				   &usable_node_mask);
		if (rc != SLURM_SUCCESS) {
			job_ptr->state_reason = WAIT_RESERVATION;
			xfree(job_ptr->state_desc);
			if (rc == ESLURM_INVALID_TIME_VALUE)
				return ESLURM_RESERVATION_NOT_USABLE;
			/* Defunct reservation or accesss denied */
			return ESLURM_REQUESTED_NODE_CONFIG_UNAVAILABLE;
		}
		if ((detail_ptr->req_node_bitmap) &&
		    (!bit_super_set(detail_ptr->req_node_bitmap,
				    usable_node_mask))) {
			job_ptr->state_reason = WAIT_RESERVATION;
			xfree(job_ptr->state_desc);
			FREE_NULL_BITMAP(usable_node_mask);
			/* Required nodes outside of the reservation */
			return ESLURM_REQUESTED_NODE_CONFIG_UNAVAILABLE;
		}
	}

	node_set_inx = 0;
	node_set_ptr = (struct node_set *)
			xmalloc(sizeof(struct node_set) * 2);
	node_set_ptr[node_set_inx+1].my_bitmap = NULL;
	if (detail_ptr->exc_node_bitmap) {
		if (usable_node_mask) {
			bit_not(detail_ptr->exc_node_bitmap);
			bit_and(usable_node_mask, detail_ptr->exc_node_bitmap);
			bit_not(detail_ptr->exc_node_bitmap);
		} else {
			usable_node_mask =
				bit_copy(detail_ptr->exc_node_bitmap);
			if (usable_node_mask == NULL)
				fatal("bit_copy malloc failure");
			bit_not(usable_node_mask);
		}
	} else if (usable_node_mask == NULL) {
		usable_node_mask = bit_alloc(node_record_count);
		if (usable_node_mask == NULL)
			fatal("bit_alloc malloc failure");
		bit_nset(usable_node_mask, 0, (node_record_count - 1));
	}

	if (!_valid_feature_counts(detail_ptr, usable_node_mask, &has_xor)) {
		info("No job %u feature requirements can not be met",
		     job_ptr->job_id);
		FREE_NULL_BITMAP(usable_node_mask);
		return ESLURM_REQUESTED_NODE_CONFIG_UNAVAILABLE;
	}

	config_iterator = list_iterator_create(config_list);
	if (config_iterator == NULL)
		fatal("list_iterator_create malloc failure");

	while ((config_ptr = (struct config_record *)
			list_next(config_iterator))) {

		config_filter = 0;
		if ((detail_ptr->pn_min_cpus     > config_ptr->cpus       ) ||
		    ((detail_ptr->pn_min_memory & (~MEM_PER_CPU)) >
		      config_ptr->real_memory)                               ||
		    (detail_ptr->pn_min_tmp_disk > config_ptr->tmp_disk))
			config_filter = 1;
		if (mc_ptr &&
		    (((mc_ptr->sockets_per_node > config_ptr->sockets) &&
		      (mc_ptr->sockets_per_node != (uint16_t) NO_VAL)) ||
		     ((mc_ptr->cores_per_socket > config_ptr->cores)   &&
		      (mc_ptr->cores_per_socket != (uint16_t) NO_VAL)) ||
		     ((mc_ptr->threads_per_core > config_ptr->threads) &&
		      (mc_ptr->threads_per_core != (uint16_t) NO_VAL))))
			config_filter = 1;

		/* since nodes can register with more resources than defined */
		/* in the configuration, we want to use those higher values */
		/* for scheduling, but only as needed (slower) */
		if (slurmctld_conf.fast_schedule) {
			if (config_filter)
				continue;
			check_node_config = 0;
		} else if (config_filter) {
			check_node_config = 1;
		} else
			check_node_config = 0;

		node_set_ptr[node_set_inx].my_bitmap =
			bit_copy(config_ptr->node_bitmap);
		if (node_set_ptr[node_set_inx].my_bitmap == NULL)
			fatal("bit_copy malloc failure");
		bit_and(node_set_ptr[node_set_inx].my_bitmap,
			part_ptr->node_bitmap);
		if (usable_node_mask) {
			bit_and(node_set_ptr[node_set_inx].my_bitmap,
				usable_node_mask);
		}
		node_set_ptr[node_set_inx].nodes =
			bit_set_count(node_set_ptr[node_set_inx].my_bitmap);
		if (check_node_config &&
		    (node_set_ptr[node_set_inx].nodes != 0)) {
			_filter_nodes_in_set(&node_set_ptr[node_set_inx],
					     detail_ptr);
		}
		if (node_set_ptr[node_set_inx].nodes == 0) {
			FREE_NULL_BITMAP(node_set_ptr[node_set_inx].my_bitmap);
			continue;
		}

		if (has_xor) {
			tmp_feature = _valid_features(job_ptr->details,
						      config_ptr);
			if (tmp_feature == NULL) {
				FREE_NULL_BITMAP(node_set_ptr[node_set_inx].
						 my_bitmap);
				continue;
			}
		} else {
			/* We've already filtered for AND/OR features */
			tmp_feature = bit_alloc(MAX_FEATURES);
			bit_set(tmp_feature, 0);
		}
		/* NOTE: FREE_NULL_BITMAP(tmp_feature) to avoid memory leak */

		node_set_ptr[node_set_inx].cpus_per_node =
			config_ptr->cpus;
		node_set_ptr[node_set_inx].real_memory =
			config_ptr->real_memory;
		node_set_ptr[node_set_inx].weight =
			config_ptr->weight;
		max_weight = MAX(max_weight, config_ptr->weight);
		node_set_ptr[node_set_inx].features =
			xstrdup(config_ptr->feature);
		node_set_ptr[node_set_inx].feature_bits = tmp_feature;
		debug2("found %d usable nodes from config containing %s",
		       node_set_ptr[node_set_inx].nodes, config_ptr->nodes);

		node_set_inx++;
		xrealloc(node_set_ptr,
			 sizeof(struct node_set) * (node_set_inx + 2));
		node_set_ptr[node_set_inx + 1].my_bitmap = NULL;
	}
	list_iterator_destroy(config_iterator);
	/* eliminate last (incomplete) node_set record */
	xfree(node_set_ptr[node_set_inx].features);
	FREE_NULL_BITMAP(node_set_ptr[node_set_inx].my_bitmap);
	FREE_NULL_BITMAP(node_set_ptr[node_set_inx].feature_bits);
	FREE_NULL_BITMAP(usable_node_mask);

	if (node_set_inx == 0) {
		info("No nodes satisfy job %u requirements",
		     job_ptr->job_id);
		xfree(node_set_ptr);
		return ESLURM_REQUESTED_NODE_CONFIG_UNAVAILABLE;
	}

	/* If any nodes are powered down, put them into a new node_set
	 * record with a higher scheduling weight. This means we avoid
	 * scheduling jobs on powered down nodes where possible. */
	for (i = (node_set_inx-1); i >= 0; i--) {
		power_cnt = bit_overlap(node_set_ptr[i].my_bitmap,
				        power_node_bitmap);
		if (power_cnt == 0)
			continue;	/* no nodes powered down */
		if (power_cnt == node_set_ptr[i].nodes) {
			node_set_ptr[i].weight += max_weight;	/* avoid all */
			continue;	/* all nodes powered down */
		}

		/* Some nodes powered down, others up, split record */
		node_set_ptr[node_set_inx].cpus_per_node =
			node_set_ptr[i].cpus_per_node;
		node_set_ptr[node_set_inx].real_memory =
			node_set_ptr[i].real_memory;
		node_set_ptr[node_set_inx].nodes = power_cnt;
		node_set_ptr[i].nodes -= power_cnt;
		node_set_ptr[node_set_inx].weight =
			node_set_ptr[i].weight + max_weight;
		node_set_ptr[node_set_inx].features =
			xstrdup(node_set_ptr[i].features);
		node_set_ptr[node_set_inx].feature_bits =
			bit_copy(node_set_ptr[i].feature_bits);
		node_set_ptr[node_set_inx].my_bitmap =
			bit_copy(node_set_ptr[i].my_bitmap);
		bit_and(node_set_ptr[node_set_inx].my_bitmap,
			power_node_bitmap);
		if (power_up_bitmap == NULL) {
			power_up_bitmap = bit_copy(power_node_bitmap);
			bit_not(power_up_bitmap);
		}
		bit_and(node_set_ptr[i].my_bitmap, power_up_bitmap);

		node_set_inx++;
		xrealloc(node_set_ptr,
			 sizeof(struct node_set) * (node_set_inx + 2));
		node_set_ptr[node_set_inx + 1].my_bitmap = NULL;
	}
	FREE_NULL_BITMAP(power_up_bitmap);

	*node_set_size = node_set_inx;
	*node_set_pptr = node_set_ptr;
	return SLURM_SUCCESS;
}

/* Remove from the node set any nodes which lack sufficient resources
 *	to satisfy the job's request */
static void _filter_nodes_in_set(struct node_set *node_set_ptr,
				 struct job_details *job_con)
{
	int i;
	multi_core_data_t *mc_ptr = job_con->mc_ptr;

	if (slurmctld_conf.fast_schedule) {	/* test config records */
		struct config_record *node_con = NULL;
		for (i = 0; i < node_record_count; i++) {
			int job_ok = 0, job_mc_ptr_ok = 0;
			if (bit_test(node_set_ptr->my_bitmap, i) == 0)
				continue;

			node_con = node_record_table_ptr[i].config_ptr;
			if ((job_con->pn_min_cpus     <= node_con->cpus)    &&
			    ((job_con->pn_min_memory & (~MEM_PER_CPU)) <=
			      node_con->real_memory)                         &&
			    (job_con->pn_min_tmp_disk <= node_con->tmp_disk))
				job_ok = 1;
			if (mc_ptr &&
			    (((mc_ptr->sockets_per_node <= node_con->sockets)  ||
			      (mc_ptr->sockets_per_node == (uint16_t) NO_VAL)) &&
			     ((mc_ptr->cores_per_socket <= node_con->cores)    ||
			      (mc_ptr->cores_per_socket == (uint16_t) NO_VAL)) &&
			     ((mc_ptr->threads_per_core <= node_con->threads)  ||
			      (mc_ptr->threads_per_core == (uint16_t) NO_VAL))))
				job_mc_ptr_ok = 1;
			if (job_ok && (!mc_ptr || job_mc_ptr_ok))
				continue;

			bit_clear(node_set_ptr->my_bitmap, i);
			if ((--(node_set_ptr->nodes)) == 0)
				break;
		}

	} else {	/* fast_schedule == 0, test individual node records */
		struct node_record   *node_ptr = NULL;
		for (i = 0; i < node_record_count; i++) {
			int job_ok = 0, job_mc_ptr_ok = 0;
			if (bit_test(node_set_ptr->my_bitmap, i) == 0)
				continue;

			node_ptr = &node_record_table_ptr[i];
			if ((job_con->pn_min_cpus     <= node_ptr->cpus)    &&
			    ((job_con->pn_min_memory & (~MEM_PER_CPU)) <=
			      node_ptr->real_memory)                         &&
			    (job_con->pn_min_tmp_disk <= node_ptr->tmp_disk))
				job_ok = 1;
			if (mc_ptr &&
			    (((mc_ptr->sockets_per_node <= node_ptr->sockets)  ||
			      (mc_ptr->sockets_per_node == (uint16_t) NO_VAL)) &&
			     ((mc_ptr->cores_per_socket <= node_ptr->cores)    ||
			      (mc_ptr->cores_per_socket == (uint16_t) NO_VAL)) &&
			     ((mc_ptr->threads_per_core <= node_ptr->threads)  ||
			      (mc_ptr->threads_per_core == (uint16_t) NO_VAL))))
				job_mc_ptr_ok = 1;
			if (job_ok && (!mc_ptr || job_mc_ptr_ok))
				continue;

			bit_clear(node_set_ptr->my_bitmap, i);
			if ((--(node_set_ptr->nodes)) == 0)
				break;
		}
	}
}

/*
 * _nodes_in_sets - Determine if required nodes are included in node_set(s)
 * IN req_bitmap - nodes specifically required by the job
 * IN node_set_ptr - sets of valid nodes
 * IN node_set_size - count of node_set entries
 * RET 0 if in set, otherwise an error code
 */
static int _nodes_in_sets(bitstr_t *req_bitmap,
			  struct node_set * node_set_ptr,
			  int node_set_size)
{
	bitstr_t *scratch_bitmap = NULL;
	int error_code = SLURM_SUCCESS, i;

	for (i=0; i<node_set_size; i++) {
		if (scratch_bitmap)
			bit_or(scratch_bitmap,
			       node_set_ptr[i].my_bitmap);
		else {
			scratch_bitmap =
			    bit_copy(node_set_ptr[i].my_bitmap);
			if (scratch_bitmap == NULL)
				fatal("bit_copy malloc failure");
		}
	}

	if ((scratch_bitmap == NULL)
	    || (bit_super_set(req_bitmap, scratch_bitmap) != 1))
		error_code = ESLURM_REQUESTED_NODE_CONFIG_UNAVAILABLE;

	FREE_NULL_BITMAP(scratch_bitmap);
	return error_code;
}

/*
 * build_node_details - sets addresses for allocated nodes
 * IN job_ptr - pointer to a job record
 */
extern void build_node_details(struct job_record *job_ptr)
{
	hostlist_t host_list = NULL;
	struct node_record *node_ptr;
	char *this_node_name;
	int node_inx = 0;

	if ((job_ptr->node_bitmap == NULL) || (job_ptr->nodes == NULL)) {
		/* No nodes allocated, we're done... */
		job_ptr->node_cnt = 0;
		job_ptr->node_addr = NULL;
		return;
	}

	/* Use hostlist here to insure ordering of info matches that of srun */
	if ((host_list = hostlist_create(job_ptr->nodes)) == NULL)
		fatal("hostlist_create error for %s: %m", job_ptr->nodes);
	job_ptr->total_nodes = job_ptr->node_cnt = hostlist_count(host_list);
	xrealloc(job_ptr->node_addr,
		 (sizeof(slurm_addr_t) * job_ptr->node_cnt));

	while ((this_node_name = hostlist_shift(host_list))) {
		if ((node_ptr = find_node_record(this_node_name))) {
			memcpy(&job_ptr->node_addr[node_inx++],
			       &node_ptr->slurm_addr, sizeof(slurm_addr_t));
		} else {
			error("Invalid node %s in JobId=%u",
			      this_node_name, job_ptr->job_id);
		}
		free(this_node_name);
	}
	hostlist_destroy(host_list);
	if (job_ptr->node_cnt != node_inx) {
		error("Node count mismatch for JobId=%u (%u,%u)",
		      job_ptr->job_id, job_ptr->node_cnt, node_inx);
	}
}

/*
 * _valid_features - Determine if the requested features are satisfied by
 *	the available nodes. This is only used for XOR operators.
 * IN details_ptr - job requirement details, includes requested features
 * IN config_ptr - node's configuration record
 * RET NULL if request is not satisfied, otherwise a bitmap indicating
 *	which mutually exclusive features are satisfied. For example
 *	_valid_features("[fs1|fs2|fs3|fs4]", "fs3") returns a bitmap with
 *	the third bit set. For another example
 *	_valid_features("[fs1|fs2|fs3|fs4]", "fs1,fs3") returns a bitmap
 *	with the first and third bits set. The function returns a bitmap
 *	with the first bit set if requirements are satisfied without a
 *	mutually exclusive feature list.
 */
static bitstr_t *_valid_features(struct job_details *details_ptr,
				 struct config_record *config_ptr)
{
	bitstr_t *result_bits = (bitstr_t *) NULL;
	ListIterator feat_iter;
	struct feature_record *job_feat_ptr;
	struct features_record *feat_ptr;
	int last_op = FEATURE_OP_AND, position = 0;

	result_bits = bit_alloc(MAX_FEATURES);
	if (result_bits == NULL)
		fatal("bit_alloc malloc failure");
	if (details_ptr->feature_list == NULL) {	/* no constraints */
		bit_set(result_bits, 0);
		return result_bits;
	}

	feat_iter = list_iterator_create(details_ptr->feature_list);
	if (feat_iter == NULL)
		fatal("list_iterator_create malloc failure");
	while ((job_feat_ptr = (struct feature_record *)
			list_next(feat_iter))) {
		if ((job_feat_ptr->op_code == FEATURE_OP_XAND) ||
		    (job_feat_ptr->op_code == FEATURE_OP_XOR)  ||
		    (last_op == FEATURE_OP_XAND) ||
		    (last_op == FEATURE_OP_XOR)) {
			feat_ptr = list_find_first(feature_list,
						   list_find_feature,
						   (void *)job_feat_ptr->name);
			if (feat_ptr &&
			    bit_super_set(config_ptr->node_bitmap,
					  feat_ptr->node_bitmap)) {
				bit_set(result_bits, position);
			}
			position++;
		}
		last_op = job_feat_ptr->op_code;
	}
	list_iterator_destroy(feat_iter);

	return result_bits;
}

/*
 * re_kill_job - for a given job, deallocate its nodes for a second time,
 *	basically a cleanup for failed deallocate() calls
 * IN job_ptr - pointer to terminating job (already in some COMPLETING state)
 * globals: node_record_count - number of nodes in the system
 *	node_record_table_ptr - pointer to global node table
 */
extern void re_kill_job(struct job_record *job_ptr)
{
	int i;
	kill_job_msg_t *kill_job;
	agent_arg_t *agent_args;
	hostlist_t kill_hostlist;
	char *host_str = NULL;
	static uint32_t last_job_id = 0;
	struct node_record *node_ptr;
#ifdef HAVE_FRONT_END
	front_end_record_t *front_end_ptr;
#endif

	xassert(job_ptr);
	xassert(job_ptr->details);

	kill_hostlist = hostlist_create("");
	if (kill_hostlist == NULL)
		fatal("hostlist_create: malloc failure");

	agent_args = xmalloc(sizeof(agent_arg_t));
	agent_args->msg_type = REQUEST_TERMINATE_JOB;
	agent_args->hostlist = hostlist_create("");
	if (agent_args->hostlist == NULL)
		fatal("hostlist_create: malloc failure");
	agent_args->retry = 0;
	kill_job = xmalloc(sizeof(kill_job_msg_t));
	kill_job->job_id    = job_ptr->job_id;
	kill_job->step_id   = NO_VAL;
	kill_job->job_uid   = job_ptr->user_id;
	kill_job->job_state = job_ptr->job_state;
	kill_job->time      = time(NULL);
	kill_job->start_time = job_ptr->start_time;
	kill_job->select_jobinfo = select_g_select_jobinfo_copy(
				   job_ptr->select_jobinfo);
	kill_job->spank_job_env = xduparray(job_ptr->spank_job_env_size,
					    job_ptr->spank_job_env);
	kill_job->spank_job_env_size = job_ptr->spank_job_env_size;

#ifdef HAVE_FRONT_END
	if (job_ptr->batch_host &&
	    (front_end_ptr = find_front_end_record(job_ptr->batch_host))) {
		if (IS_NODE_DOWN(front_end_ptr)) {
			for (i = 0, node_ptr = node_record_table_ptr;
			     i < node_record_count; i++, node_ptr++) {
				if ((job_ptr->node_bitmap_cg == NULL) ||
				    (!bit_test(job_ptr->node_bitmap_cg, i)))
					continue;
				bit_clear(job_ptr->node_bitmap_cg, i);
				job_update_cpu_cnt(job_ptr, i);
				if (node_ptr->comp_job_cnt)
					(node_ptr->comp_job_cnt)--;
				if ((job_ptr->node_cnt > 0) &&
				    ((--job_ptr->node_cnt) == 0)) {
					last_node_update = time(NULL);
					job_ptr->job_state &= (~JOB_COMPLETING);
					delete_step_records(job_ptr);
					slurm_sched_schedule();
				}
			}
		} else if (!IS_NODE_NO_RESPOND(front_end_ptr)) {
			(void) hostlist_push_host(kill_hostlist,
						  job_ptr->batch_host);
			hostlist_push(agent_args->hostlist,
				      job_ptr->batch_host);
			agent_args->node_count++;
		}
	}
#else
	for (i = 0; i < node_record_count; i++) {
		node_ptr = &node_record_table_ptr[i];
		if ((job_ptr->node_bitmap_cg == NULL) ||
		    (bit_test(job_ptr->node_bitmap_cg, i) == 0)) {
			continue;
		} else if (IS_NODE_DOWN(node_ptr)) {
			/* Consider job already completed */
			bit_clear(job_ptr->node_bitmap_cg, i);
			job_update_cpu_cnt(job_ptr, i);
			if (node_ptr->comp_job_cnt)
				(node_ptr->comp_job_cnt)--;
			if ((job_ptr->node_cnt > 0) &&
			    ((--job_ptr->node_cnt) == 0)) {
				job_ptr->job_state &= (~JOB_COMPLETING);
				delete_step_records(job_ptr);
				slurm_sched_schedule();
				last_node_update = time(NULL);
			}
		} else if (!IS_NODE_NO_RESPOND(node_ptr)) {
			(void)hostlist_push_host(kill_hostlist, node_ptr->name);
			hostlist_push(agent_args->hostlist, node_ptr->name);
			agent_args->node_count++;
		}
	}
#endif

	if (agent_args->node_count == 0) {
		slurm_free_kill_job_msg(kill_job);
		if (agent_args->hostlist)
			hostlist_destroy(agent_args->hostlist);
		xfree(agent_args);
		hostlist_destroy(kill_hostlist);
		return;
	}
	hostlist_uniq(kill_hostlist);
	host_str = hostlist_ranged_string_xmalloc(kill_hostlist);
#ifdef HAVE_BG
	if (job_ptr->job_id != last_job_id) {
		info("Resending TERMINATE_JOB request JobId=%u Midplanelist=%s",
		     job_ptr->job_id, host_str);
	} else {
		debug("Resending TERMINATE_JOB request JobId=%u "
		      "Midplanelist=%s",
		      job_ptr->job_id, host_str);
	}
#else
	if (job_ptr->job_id != last_job_id) {
		info("Resending TERMINATE_JOB request JobId=%u Nodelist=%s",
		     job_ptr->job_id, host_str);
	} else {
		debug("Resending TERMINATE_JOB request JobId=%u Nodelist=%s",
		      job_ptr->job_id, host_str);
	}
#endif
	xfree(host_str);
	last_job_id = job_ptr->job_id;
	hostlist_destroy(kill_hostlist);
	agent_args->msg_args = kill_job;
	agent_queue_request(agent_args);
	return;
}<|MERGE_RESOLUTION|>--- conflicted
+++ resolved
@@ -142,14 +142,8 @@
 	job_ptr->batch_host = xstrdup(job_ptr->front_end_ptr->name);
 #endif
 
-<<<<<<< HEAD
-	xfree(job_ptr->batch_host);
 	for (i = 0, node_ptr = node_record_table_ptr; i < node_record_count;
 	     i++, node_ptr++) {
-=======
-	for (i = 0, node_ptr = node_record_table_ptr;
-	     i < node_record_count; i++, node_ptr++) {
->>>>>>> e3269071
 		if (!bit_test(job_ptr->node_bitmap, i))
 			continue;
 
