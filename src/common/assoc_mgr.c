--- conflicted
+++ resolved
@@ -5395,12 +5395,7 @@
 
 	safe_unpack16(&ver, buffer);
 	debug3("Version in assoc_usage header is %u", ver);
-<<<<<<< HEAD
-	if ((ver < SLURM_MIN_PROTOCOL_VERSION) ||
-	    (ver > SLURM_PROTOCOL_VERSION)) {
-=======
 	if (ver > SLURM_PROTOCOL_VERSION || ver < SLURM_MIN_PROTOCOL_VERSION) {
->>>>>>> f8d0d704
 		error("***********************************************");
 		error("Can not recover assoc_usage state, "
 		      "incompatible version, got %u need > %u <= %u", ver,
@@ -5518,12 +5513,7 @@
 
 	safe_unpack16(&ver, buffer);
 	debug3("Version in qos_usage header is %u", ver);
-<<<<<<< HEAD
-	if ((ver < SLURM_MIN_PROTOCOL_VERSION) ||
-	    (ver > SLURM_PROTOCOL_VERSION)) {
-=======
 	if (ver > SLURM_PROTOCOL_VERSION || ver < SLURM_MIN_PROTOCOL_VERSION) {
->>>>>>> f8d0d704
 		error("***********************************************");
 		error("Can not recover qos_usage state, "
 		      "incompatible version, got %u need > %u <= %u", ver,
