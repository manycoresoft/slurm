--- conflicted
+++ resolved
@@ -5,7 +5,7 @@
  *  Copyright (C) 2005 The Regents of the University of California.
  *  Produced at Lawrence Livermore National Laboratory (cf, DISCLAIMER).
  *  Written by Christopher J. Morrone <morrone2@llnl.gov>.
- *  UCRL-CODE-226842.
+ *  UCRL-CODE-217948.
  *  
  *  This file is part of SLURM, a resource management program.
  *  For details, see <http://www.llnl.gov/linux/slurm/>.
@@ -16,11 +16,7 @@
  *  any later version.
  *
  *  In addition, as a special exception, the copyright holders give permission 
-<<<<<<< HEAD
- *  to link the code of portions of this program with the OpenSSL library under
-=======
  *  to link the code of portions of this program with the OpenSSL library under 
->>>>>>> e77a2066
  *  certain conditions as described in each individual source file, and 
  *  distribute linked combinations including the two. You must obey the GNU 
  *  General Public License in all respects for all of the code used other than 
@@ -54,23 +50,31 @@
 
 #include "src/common/xmalloc.h"
 #include "src/common/hostlist.h"
-#include "src/common/read_config.h"
 #include "src/common/macros.h"
 #include "src/common/slurm_protocol_api.h"
 
-static int _local_send_recv_rc_msgs(const char *nodelist,
-				    slurm_msg_type_t type,
-				    void *data);
-static int _signal_job_step(
-	const job_step_info_t *step,
-	const resource_allocation_response_msg_t *allocation,
-	uint16_t signal);
+#define MAX_THREADS 50
+
+static int _signal_job_step(const job_step_info_t *step,
+			    const resource_allocation_response_msg_t *allocation,
+			    uint16_t signal);
 static int _signal_batch_script_step(
 	const resource_allocation_response_msg_t *allocation, uint16_t signal);
 static int _terminate_job_step(const job_step_info_t *step,
 		       const resource_allocation_response_msg_t *allocation);
 static int _terminate_batch_script_step(
 	const resource_allocation_response_msg_t *allocation);
+static int _p_send_recv_rc_msg(int num_nodes, slurm_msg_t msg[],
+			       int rc[], int timeout);
+static void *_thr_send_recv_rc_msg(void *args);
+struct send_recv_rc {
+	slurm_msg_t *msg;
+	int *rc;
+	int timeout;
+	pthread_mutex_t *lock;
+	pthread_cond_t *cond;
+	int *active;
+};
 
 /*
  * slurm_signal_job - send the specified signal to all steps of an existing job
@@ -82,10 +86,13 @@
 slurm_signal_job (uint32_t job_id, uint16_t signal)
 {
 	int rc = SLURM_SUCCESS;
-	resource_allocation_response_msg_t *alloc_info = NULL;
+	resource_allocation_response_msg_t *alloc_info;
+	slurm_msg_t *msg; /* array of message structs, one per node */
 	signal_job_msg_t rpc;
-
-	if (slurm_allocation_lookup_lite(job_id, &alloc_info)) {
+	int *rc_array;
+	int i;
+
+	if (slurm_allocation_lookup(job_id, &alloc_info)) {
 		rc = slurm_get_errno(); 
 		goto fail1;
 	}
@@ -94,10 +101,6 @@
 	rpc.job_id = job_id;
 	rpc.signal = (uint32_t)signal;
 
-<<<<<<< HEAD
-	rc = _local_send_recv_rc_msgs(alloc_info->node_list, 
-				      REQUEST_SIGNAL_JOB, &rpc);
-=======
         msg = xmalloc(sizeof(slurm_msg_t) * alloc_info->node_cnt);
 	rc_array = xmalloc(sizeof(int) * alloc_info->node_cnt);
 	for (i = 0; i < alloc_info->node_cnt; i++) {
@@ -117,7 +120,6 @@
 
 	xfree(msg);
 	xfree(rc_array);
->>>>>>> e77a2066
 	slurm_free_resource_allocation_response_msg(alloc_info);
 fail1:
 	if (rc) {
@@ -138,13 +140,13 @@
 extern int 
 slurm_signal_job_step (uint32_t job_id, uint32_t step_id, uint16_t signal)
 {
-	resource_allocation_response_msg_t *alloc_info = NULL;
-	job_step_info_response_msg_t *step_info = NULL;
+	resource_allocation_response_msg_t *alloc_info;
+	job_step_info_response_msg_t *step_info;
 	int rc;
 	int i;
 	int save_errno = 0;
 
-	if (slurm_allocation_lookup_lite(job_id, &alloc_info)) {
+	if (slurm_allocation_lookup(job_id, &alloc_info)) {
 		return -1;
 	}
 
@@ -185,35 +187,6 @@
  	return rc ? -1 : 0;
 }
 
-<<<<<<< HEAD
-static int 
-_local_send_recv_rc_msgs(const char *nodelist, slurm_msg_type_t type, 
-			 void *data)
-{
-	List ret_list = NULL;
-	int temp_rc = 0, rc = 0;
-	ret_data_info_t *ret_data_info = NULL;
-	slurm_msg_t *msg = xmalloc(sizeof(slurm_msg_t));
-
-	slurm_msg_t_init(msg);
-	msg->msg_type = type;
-	msg->data = data;
-
-	if((ret_list = slurm_send_recv_msgs(nodelist, msg, 10000))) {
-		while((ret_data_info = list_pop(ret_list))) {
-			temp_rc = slurm_get_return_code(ret_data_info->type,
-							ret_data_info->data);
-			if(temp_rc)
-				rc = temp_rc;
-		}
-	} else {
-		error("slurm_signal_job: no list was returned");
-		rc = SLURM_ERROR;
-	}
-
-	slurm_free_msg(msg);
-	return rc;
-=======
 /*
  * Retrieve the host address from the "allocation" structure for each
  * node in the specified "step".
@@ -257,7 +230,6 @@
 	*num_addresses = num_nodes;
 
 	return 0;
->>>>>>> e77a2066
 }
 
 static int
@@ -265,25 +237,22 @@
 		 const resource_allocation_response_msg_t *allocation,
 		 uint16_t signal)
 {
+	slurm_msg_t *msg; /* array of message structs, one per node */
 	kill_tasks_msg_t rpc;
+	slurm_addr *address;
+	int num_nodes;
+	int *rc_array;
 	int rc = SLURM_SUCCESS;
-<<<<<<< HEAD
-=======
 	int i;
 
 	if (_get_step_addresses(step, allocation,
 				&address, &num_nodes) == -1)
 		return SLURM_ERROR;
->>>>>>> e77a2066
 
 	/* same remote procedure call for each node */
 	rpc.job_id = step->job_id;
 	rpc.job_step_id = step->step_id;
 	rpc.signal = (uint32_t)signal;
-<<<<<<< HEAD
-	rc = _local_send_recv_rc_msgs(allocation->node_list, 
-				      REQUEST_SIGNAL_TASKS, &rpc);
-=======
 
         msg = xmalloc(sizeof(slurm_msg_t) * num_nodes);
 	rc_array = xmalloc(sizeof(int) * num_nodes);
@@ -306,7 +275,6 @@
 	}
 	xfree(rc_array);
 
->>>>>>> e77a2066
 	return rc;
 }
 
@@ -316,28 +284,15 @@
 	slurm_msg_t msg;
 	kill_tasks_msg_t rpc;
 	int rc = SLURM_SUCCESS;
-	char *name = nodelist_nth_host(allocation->node_list, 0);
-	if(!name) {
-		error("_signal_batch_script_step: "
-		      "can't get the first name out of %s",
-		      allocation->node_list);
-		return -1;
-	}
+
 	rpc.job_id = allocation->job_id;
 	rpc.job_step_id = SLURM_BATCH_SCRIPT;
 	rpc.signal = (uint32_t)signal;
 
-	slurm_msg_t_init(&msg);
 	msg.msg_type = REQUEST_SIGNAL_TASKS;
 	msg.data = &rpc;
-	if(slurm_conf_get_addr(name, &msg.address) == SLURM_ERROR) {
-		error("_signal_batch_script_step: "
-		      "can't get address for "
-		      "host %s", name);
-		free(name);
-		return -1;
-	}
-	free(name);
+	msg.address = allocation->node_addr[0];
+
 	if (slurm_send_recv_rc_msg_only_one(&msg, &rc, 0) < 0) {
 		error("_signal_batch_script_step: %m");
 		rc = -1;
@@ -345,6 +300,92 @@
 	return rc;
 }
 
+
+/*
+ * Issue "messages" number of slurm_send_recv_rc_msg calls using
+ * the messages in the array "msg", and the return code of
+ * each call is placed in the array "rc".  Each slurm_send_recv_rc_msg
+ * call is executed in a seperate pthread.  Up to MAX_THREADS threads
+ * can be running at the same time.
+ */
+static int
+_p_send_recv_rc_msg(int messages, slurm_msg_t msg[],
+		    int rc[], int timeout)
+{
+	pthread_mutex_t active_mutex;
+	pthread_cond_t  active_cond;
+	pthread_attr_t  attr;
+	pthread_t       thread_id;
+	int             active = 0;
+	int i;
+	struct send_recv_rc *args;
+	
+	pthread_mutex_init(&active_mutex, NULL);
+	pthread_cond_init(&active_cond, NULL);
+
+	slurm_attr_init(&attr);
+	if (pthread_attr_setdetachstate(&attr, PTHREAD_CREATE_DETACHED))
+		fprintf(stderr, "pthread_attr_setdetachstate failed");
+
+	for (i = 0; i < messages; i++) {
+		args = xmalloc(sizeof(struct send_recv_rc));
+		args->msg = &msg[i];
+		args->rc = &rc[i];
+		args->timeout = timeout;
+		args->lock = &active_mutex;
+		args->cond = &active_cond;
+		args->active = &active;
+
+		slurm_mutex_lock(&active_mutex);
+		while (active >= MAX_THREADS) {
+			pthread_cond_wait(&active_cond, &active_mutex);
+		}
+		active++;
+		slurm_mutex_unlock(&active_mutex);
+		
+		if (pthread_create(&thread_id, &attr,
+				   _thr_send_recv_rc_msg, (void *)args)) {
+			fprintf(stderr, "pthread_create failed");
+			_thr_send_recv_rc_msg((void *)args);
+		}
+	}
+	slurm_attr_destroy(&attr);
+
+	/* Wait for pthreads to finish */
+	slurm_mutex_lock(&active_mutex);
+	while (active > 0) {
+		pthread_cond_wait(&active_cond, &active_mutex);
+	}
+	slurm_mutex_unlock(&active_mutex);
+
+	pthread_cond_destroy(&active_cond);
+	pthread_mutex_destroy(&active_mutex);
+
+	return (0);
+}
+
+static void *
+_thr_send_recv_rc_msg(void *args)
+{
+	struct send_recv_rc *params = (struct send_recv_rc *)args;
+	pthread_mutex_t *lock = params->lock;
+	pthread_cond_t *cond = params->cond;
+	int *active = params->active;
+
+	if (slurm_send_recv_rc_msg_only_one(params->msg, params->rc, 
+					    params->timeout) < 0) {
+		error("_thr_send_recv_rc_msg: %m");
+		*params->rc = -1;
+	}
+
+	xfree(args);
+	slurm_mutex_lock(lock);
+	(*active)--;
+	pthread_cond_signal(cond);
+	slurm_mutex_unlock(lock);
+
+	return (NULL);
+}
 
 /*
  * slurm_terminate_job - terminates all steps of an existing job by sending
@@ -357,10 +398,13 @@
 slurm_terminate_job (uint32_t job_id)
 {
 	int rc = SLURM_SUCCESS;
-	resource_allocation_response_msg_t *alloc_info = NULL;
+	resource_allocation_response_msg_t *alloc_info;
+	slurm_msg_t *msg; /* array of message structs, one per node */
 	signal_job_msg_t rpc;
-
-	if (slurm_allocation_lookup_lite(job_id, &alloc_info)) {
+	int *rc_array;
+	int i;
+
+	if (slurm_allocation_lookup(job_id, &alloc_info)) {
 		rc = slurm_get_errno(); 
 		goto fail1;
 	}
@@ -368,11 +412,7 @@
 	/* same remote procedure call for each node */
 	rpc.job_id = job_id;
 	rpc.signal = (uint32_t)-1; /* not used by slurmd */
-	rc = _local_send_recv_rc_msgs(alloc_info->node_list, 
-				      REQUEST_TERMINATE_JOB, &rpc);
-
-<<<<<<< HEAD
-=======
+
         msg = xmalloc(sizeof(slurm_msg_t) * alloc_info->node_cnt);
 	rc_array = xmalloc(sizeof(int) * alloc_info->node_cnt);
 	for (i = 0; i < alloc_info->node_cnt; i++) {
@@ -392,7 +432,6 @@
 
 	xfree(msg);
 	xfree(rc_array);
->>>>>>> e77a2066
 	slurm_free_resource_allocation_response_msg(alloc_info);
 
 	slurm_complete_job(job_id, 0);
@@ -416,16 +455,16 @@
 extern int 
 slurm_terminate_job_step (uint32_t job_id, uint32_t step_id)
 {
-	resource_allocation_response_msg_t *alloc_info = NULL;
-	job_step_info_response_msg_t *step_info = NULL;
+	resource_allocation_response_msg_t *alloc_info;
+	job_step_info_response_msg_t *step_info;
 	int rc = 0;
 	int i;
 	int save_errno = 0;
 
-	if (slurm_allocation_lookup_lite(job_id, &alloc_info)) {
+	if (slurm_allocation_lookup(job_id, &alloc_info)) {
 		return -1;
 	}
-	
+
 	/*
 	 * The controller won't give us info about the batch script job step,
 	 * so we need to handle that seperately.
@@ -474,16 +513,17 @@
 _terminate_job_step(const job_step_info_t *step,
 		    const resource_allocation_response_msg_t *allocation)
 {
+	slurm_msg_t *msg; /* array of message structs, one per node */
 	kill_tasks_msg_t rpc;
+	slurm_addr *address;
+	int num_nodes;
+	int *rc_array;
 	int rc = SLURM_SUCCESS;
-<<<<<<< HEAD
-=======
 	int i;
 
 	if (_get_step_addresses(step, allocation,
 				&address, &num_nodes) == -1)
 		return SLURM_ERROR;
->>>>>>> e77a2066
 
 	/*
 	 *  Send REQUEST_TERMINATE_TASKS to all nodes of the step
@@ -491,10 +531,6 @@
 	rpc.job_id = step->job_id;
 	rpc.job_step_id = step->step_id;
 	rpc.signal = (uint32_t)-1; /* not used by slurmd */
-<<<<<<< HEAD
-	rc = _local_send_recv_rc_msgs(allocation->node_list, 
-				      REQUEST_TERMINATE_TASKS, &rpc);
-=======
 
         msg = xmalloc(sizeof(slurm_msg_t) * num_nodes);
 	rc_array = xmalloc(sizeof(int) * num_nodes);
@@ -510,7 +546,6 @@
 	xfree(rc_array);
 	xfree(address);
 
->>>>>>> e77a2066
 	if (rc == -1 && errno == ESLURM_ALREADY_DONE) {
 		rc = 0;
 		errno = 0;
@@ -526,33 +561,15 @@
 	kill_tasks_msg_t rpc;
 	int rc = SLURM_SUCCESS;
 	int i;
-	char *name = nodelist_nth_host(allocation->node_list, 0);
-	if(!name) {
-		error("_signal_batch_script_step: "
-		      "can't get the first name out of %s",
-		      allocation->node_list);
-		return -1;
-	}
-	
+
 	rpc.job_id = allocation->job_id;
 	rpc.job_step_id = SLURM_BATCH_SCRIPT;
 	rpc.signal = (uint32_t)-1; /* not used by slurmd */
 
-	slurm_msg_t_init(&msg);
 	msg.msg_type = REQUEST_TERMINATE_TASKS;
 	msg.data = &rpc;
-
-<<<<<<< HEAD
-	if(slurm_conf_get_addr(name, &msg.address) == SLURM_ERROR) {
-		error("_signal_batch_script_step: "
-		      "can't get address for "
-		      "host %s", name);
-		free(name);
-		return -1;
-	}
-	free(name);
-=======
->>>>>>> e77a2066
+	msg.address = allocation->node_addr[0];
+
 	i = slurm_send_recv_rc_msg_only_one(&msg, &rc, 10000);
 	if (i != 0)
 		rc = i;
