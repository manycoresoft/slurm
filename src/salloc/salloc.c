--- conflicted
+++ resolved
@@ -412,13 +412,8 @@
 		sleep(++retries);
 	}
 
-<<<<<<< HEAD
-	/* become the user after the allocation has been requested. */
-	if (opt.uid != getuid()) {
-=======
 	/* If the requested uid is different than ours, become that uid */
 	if ((getuid() != opt.uid) && (opt.uid != (uid_t) -1)) {
->>>>>>> d03e3930
 		/* drop extended groups before changing uid/gid */
 		if ((setgroups(0, NULL) < 0)) {
 			error("setgroups: %m");
