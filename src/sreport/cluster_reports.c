/*****************************************************************************\
 *  cluster_reports.c - functions for generating cluster reports
 *                       from accounting infrastructure.
 *****************************************************************************
 *
 *  Copyright (C) 2008 Lawrence Livermore National Security.
 *  Produced at Lawrence Livermore National Laboratory (cf, DISCLAIMER).
 *  Written by Danny Auble <da@llnl.gov>
 *  CODE-OCEC-09-009. All rights reserved.
 *
 *  This file is part of SLURM, a resource management program.
 *  For details, see <https://computing.llnl.gov/linux/slurm/>.
 *  Please also read the included file: DISCLAIMER.
 *
 *  SLURM is free software; you can redistribute it and/or modify it under
 *  the terms of the GNU General Public License as published by the Free
 *  Software Foundation; either version 2 of the License, or (at your option)
 *  any later version.
 *
 *  In addition, as a special exception, the copyright holders give permission
 *  to link the code of portions of this program with the OpenSSL library under
 *  certain conditions as described in each individual source file, and
 *  distribute linked combinations including the two. You must obey the GNU
 *  General Public License in all respects for all of the code used other than
 *  OpenSSL. If you modify file(s) with this exception, you may extend this
 *  exception to your version of the file(s), but you are not obligated to do
 *  so. If you do not wish to do so, delete this exception statement from your
 *  version.  If you delete this exception statement from all source files in
 *  the program, then also delete it here.
 *
 *  SLURM is distributed in the hope that it will be useful, but WITHOUT ANY
 *  WARRANTY; without even the implied warranty of MERCHANTABILITY or FITNESS
 *  FOR A PARTICULAR PURPOSE.  See the GNU General Public License for more
 *  details.
 *
 *  You should have received a copy of the GNU General Public License along
 *  with SLURM; if not, write to the Free Software Foundation, Inc.,
 *  51 Franklin Street, Fifth Floor, Boston, MA 02110-1301  USA.
\*****************************************************************************/

#include "cluster_reports.h"
bool tree_display = 0;

enum {
	PRINT_CLUSTER_NAME,
	PRINT_CLUSTER_CPUS,
	PRINT_CLUSTER_ACPU,
	PRINT_CLUSTER_DCPU,
	PRINT_CLUSTER_ICPU,
	PRINT_CLUSTER_PDCPU,
	PRINT_CLUSTER_OCPU,
	PRINT_CLUSTER_RCPU,
	PRINT_CLUSTER_TOTAL,
	PRINT_CLUSTER_ACCT,
	PRINT_CLUSTER_USER_LOGIN,
	PRINT_CLUSTER_USER_PROPER,
	PRINT_CLUSTER_AMOUNT_USED,
	PRINT_CLUSTER_WCKEY,
};

typedef enum {
	GROUP_BY_ACCOUNT,
	GROUP_BY_ACCOUNT_JOB_SIZE,
	GROUP_BY_ACCOUNT_JOB_SIZE_DURATION,
	GROUP_BY_USER,
	GROUP_BY_USER_JOB_SIZE,
	GROUP_BY_USER_JOB_SIZE_DURATION,
	GROUP_BY_NONE
} report_grouping_t;

static List print_fields_list = NULL; /* types are of print_field_t */

static int _set_wckey_cond(int *start, int argc, char *argv[],
			   slurmdb_wckey_cond_t *wckey_cond,
			   List format_list)
{
	int i;
	int set = 0;
	int end = 0;
	int command_len = 0;
	int local_cluster_flag = all_clusters_flag;
	time_t start_time, end_time;
	int option = 0;

	if(!wckey_cond) {
		error("No wckey_cond given");
		return -1;
	}

	wckey_cond->with_usage = 1;
	wckey_cond->with_deleted = 1;

	if(!wckey_cond->cluster_list)
		wckey_cond->cluster_list = list_create(slurm_destroy_char);

	for (i=(*start); i<argc; i++) {
		end = parse_option_end(argv[i]);
		if(!end)
			command_len=strlen(argv[i]);
		else {
			command_len=end-1;
			if(argv[i][end] == '=') {
				option = (int)argv[i][end-1];
				end++;
			}
		}

		if(!end && !strncasecmp(argv[i], "all_clusters",
					       MAX(command_len, 1))) {
			local_cluster_flag = 1;
		} else if(!end && !strncasecmp(argv[i], "withdeleted",
					  MAX(command_len, 5))) {
			wckey_cond->with_deleted = 1;
			set = 1;
		} else if(!end
			  || !strncasecmp (argv[i], "WCKeys",
					   MAX(command_len, 3))) {
			if(!wckey_cond->name_list)
				wckey_cond->name_list =
					list_create(slurm_destroy_char);
			if(slurm_addto_char_list(wckey_cond->name_list,
						 argv[i]+end))
				set = 1;
		} else if (!strncasecmp (argv[i], "Clusters",
					 MAX(command_len, 3))) {
			if(!wckey_cond->cluster_list)
				wckey_cond->cluster_list =
					list_create(slurm_destroy_char);
			if(slurm_addto_char_list(wckey_cond->cluster_list,
						 argv[i]+end))
				set = 1;
		} else if (!strncasecmp (argv[i], "End", MAX(command_len, 1))) {
			wckey_cond->usage_end = parse_time(argv[i]+end, 1);
			set = 1;
		} else if (!strncasecmp (argv[i], "Format",
					 MAX(command_len, 1))) {
			if(format_list)
				slurm_addto_char_list(format_list, argv[i]+end);
		} else if (!strncasecmp (argv[i], "Start",
					 MAX(command_len, 1))) {
			wckey_cond->usage_start = parse_time(argv[i]+end, 1);
			set = 1;
		} else if (!strncasecmp (argv[i], "User",
					 MAX(command_len, 1))) {
			if(!wckey_cond->user_list)
				wckey_cond->user_list =
					list_create(slurm_destroy_char);
			if(slurm_addto_char_list(wckey_cond->user_list,
						 argv[i]+end))
				set = 1;
		} else {
			exit_code=1;
			fprintf(stderr, " Unknown condition: %s\n", argv[i]);
		}
	}

	(*start) = i;

	if(!local_cluster_flag && !list_count(wckey_cond->cluster_list)) {
		char *temp = slurm_get_cluster_name();
		if(temp)
			list_append(wckey_cond->cluster_list, temp);
	}

	/* This needs to be done on some systems to make sure
	   wckey_cond isn't messed.  This has happened on some 64
	   bit machines and this is here to be on the safe side.
	*/
	start_time = wckey_cond->usage_start;
	end_time = wckey_cond->usage_end;
	slurmdb_report_set_start_end_time(&start_time, &end_time);
	wckey_cond->usage_start = start_time;
	wckey_cond->usage_end = end_time;

	return set;
}

static int _set_assoc_cond(int *start, int argc, char *argv[],
			   slurmdb_association_cond_t *assoc_cond,
			   List format_list)
{
	int i;
	int set = 0;
	int end = 0;
	int local_cluster_flag = all_clusters_flag;
	time_t start_time, end_time;
	int command_len = 0;
	int option = 0;

	if(!assoc_cond) {
		error("We need an slurmdb_association_cond to call this");
		return SLURM_ERROR;
	}

	assoc_cond->with_usage = 1;
	assoc_cond->with_deleted = 1;

	if(!assoc_cond->cluster_list)
		assoc_cond->cluster_list = list_create(slurm_destroy_char);
	for (i=(*start); i<argc; i++) {
		end = parse_option_end(argv[i]);
		if(!end)
			command_len=strlen(argv[i]);
		else {
			command_len=end-1;
			if(argv[i][end] == '=') {
				option = (int)argv[i][end-1];
				end++;
			}
		}

		if(!end && !strncasecmp(argv[i], "all_clusters",
					       MAX(command_len, 1))) {
			local_cluster_flag = 1;
		} else if (!end && !strncasecmp (argv[i], "Tree",
						 MAX(command_len, 4))) {
			tree_display = 1;
		} else if(!end
			  || !strncasecmp (argv[i], "Users",
					   MAX(command_len, 1))) {
			if(!assoc_cond->user_list)
				assoc_cond->user_list =
					list_create(slurm_destroy_char);
			slurm_addto_char_list(assoc_cond->user_list,
					      argv[i]+end);
			set = 1;
		} else if (!strncasecmp (argv[i], "Accounts",
					 MAX(command_len, 2))) {
			if(!assoc_cond->acct_list)
				assoc_cond->acct_list =
					list_create(slurm_destroy_char);
			slurm_addto_char_list(assoc_cond->acct_list,
					argv[i]+end);
			set = 1;
		} else if (!strncasecmp (argv[i], "Clusters",
					 MAX(command_len, 1))) {
			slurm_addto_char_list(assoc_cond->cluster_list,
					argv[i]+end);
			set = 1;
		} else if (!strncasecmp (argv[i], "End", MAX(command_len, 1))) {
			assoc_cond->usage_end = parse_time(argv[i]+end, 1);
			set = 1;
		} else if (!strncasecmp (argv[i], "Format",
					 MAX(command_len, 1))) {
			if(format_list)
				slurm_addto_char_list(format_list,
						      argv[i]+end);
		} else if (!strncasecmp (argv[i], "Start",
					 MAX(command_len, 1))) {
			assoc_cond->usage_start = parse_time(argv[i]+end, 1);
			set = 1;
		} else {
			exit_code=1;
			fprintf(stderr, " Unknown condition: %s\n"
			       "Use keyword set to modify value\n", argv[i]);
		}
	}
	(*start) = i;

	if(!local_cluster_flag && !list_count(assoc_cond->cluster_list)) {
		char *temp = slurm_get_cluster_name();
		if(temp)
			list_append(assoc_cond->cluster_list, temp);
	}

	/* This needs to be done on some systems to make sure
	   assoc_cond isn't messed.  This has happened on some 64
	   bit machines and this is here to be on the safe side.
	*/
	start_time = assoc_cond->usage_start;
	end_time = assoc_cond->usage_end;
	slurmdb_report_set_start_end_time(&start_time, &end_time);
	assoc_cond->usage_start = start_time;
	assoc_cond->usage_end = end_time;

	return set;
}

static int _set_cluster_cond(int *start, int argc, char *argv[],
			     slurmdb_cluster_cond_t *cluster_cond,
			     List format_list)
{
	int i;
	int set = 0;
	int end = 0;
	int local_cluster_flag = all_clusters_flag;
	time_t start_time, end_time;
	int command_len = 0;
	int option = 0;

	if(!cluster_cond) {
		error("We need an slurmdb_cluster_cond to call this");
		return SLURM_ERROR;
	}

	cluster_cond->with_deleted = 1;
	cluster_cond->with_usage = 1;

	if(!cluster_cond->cluster_list)
		cluster_cond->cluster_list = list_create(slurm_destroy_char);
	for (i=(*start); i<argc; i++) {
		end = parse_option_end(argv[i]);
		if(!end)
			command_len=strlen(argv[i]);
		else {
			command_len=end-1;
			if(argv[i][end] == '=') {
				option = (int)argv[i][end-1];
				end++;
			}
		}

		if(!end && !strncasecmp(argv[i], "all_clusters",
					       MAX(command_len, 1))) {
			local_cluster_flag = 1;
		} else if(!end
			  || !strncasecmp (argv[i], "Clusters",
					   MAX(command_len, 1))) {
			slurm_addto_char_list(cluster_cond->cluster_list,
					      argv[i]+end);
			set = 1;
		} else if (!strncasecmp (argv[i], "End", MAX(command_len, 1))) {
			cluster_cond->usage_end = parse_time(argv[i]+end, 1);
			set = 1;
		} else if (!strncasecmp (argv[i], "Format",
					 MAX(command_len, 1))) {
			if(format_list)
				slurm_addto_char_list(format_list,
						      argv[i]+end);
		} else if (!strncasecmp (argv[i], "Start",
					 MAX(command_len, 1))) {
			cluster_cond->usage_start = parse_time(argv[i]+end, 1);
			set = 1;
		} else {
			exit_code=1;
			fprintf(stderr," Unknown condition: %s\n"
			       "Use keyword set to modify value\n", argv[i]);
		}
	}
	(*start) = i;

	if(!local_cluster_flag && !list_count(cluster_cond->cluster_list)) {
		char *temp = slurm_get_cluster_name();
		if(temp)
			list_append(cluster_cond->cluster_list, temp);
	}

	/* This needs to be done on some systems to make sure
	   cluster_cond isn't messed.  This has happened on some 64
	   bit machines and this is here to be on the safe side.
	*/
	start_time = cluster_cond->usage_start;
	end_time = cluster_cond->usage_end;
	slurmdb_report_set_start_end_time(&start_time, &end_time);
	cluster_cond->usage_start = start_time;
	cluster_cond->usage_end = end_time;

	return set;
}

static int _setup_print_fields_list(List format_list)
{
	ListIterator itr = NULL;
	print_field_t *field = NULL;
	char *object = NULL;

	if(!format_list || !list_count(format_list)) {
		exit_code=1;
			fprintf(stderr, " we need a format list "
				"to set up the print.\n");
		return SLURM_ERROR;
	}

	if(!print_fields_list)
		print_fields_list = list_create(destroy_print_field);

	itr = list_iterator_create(format_list);
	while((object = list_next(itr))) {
		char *tmp_char = NULL;
		int command_len = 0;
		int newlen = 0;

		if((tmp_char = strstr(object, "\%"))) {
			newlen = atoi(tmp_char+1);
			tmp_char[0] = '\0';
		}

		command_len = strlen(object);

		field = xmalloc(sizeof(print_field_t));
		if(!strncasecmp("Accounts", object, MAX(command_len, 2))) {
			field->type = PRINT_CLUSTER_ACCT;
			field->name = xstrdup("Account");
			if(tree_display)
				field->len = -20;
			else
				field->len = 15;
			field->print_routine = print_fields_str;
		} else if(!strncasecmp("allocated", object,
				       MAX(command_len, 2))) {
			field->type = PRINT_CLUSTER_ACPU;
			field->name = xstrdup("Allocated");
			if(time_format == SLURMDB_REPORT_TIME_SECS_PER
			   || time_format == SLURMDB_REPORT_TIME_MINS_PER
			   || time_format == SLURMDB_REPORT_TIME_HOURS_PER)
				field->len = 20;
			else
				field->len = 12;
			field->print_routine = slurmdb_report_print_time;
		} else if(!strncasecmp("Cluster", object,
				       MAX(command_len, 2))) {
			field->type = PRINT_CLUSTER_NAME;
			field->name = xstrdup("Cluster");
			field->len = 9;
			field->print_routine = print_fields_str;
		} else if(!strncasecmp("cpucount", object,
				       MAX(command_len, 2))) {
			field->type = PRINT_CLUSTER_CPUS;
			field->name = xstrdup("CPU count");
			field->len = 9;
			field->print_routine = print_fields_uint;
		} else if(!strncasecmp("down", object, MAX(command_len, 1))) {
			field->type = PRINT_CLUSTER_DCPU;
			field->name = xstrdup("Down");
			if(time_format == SLURMDB_REPORT_TIME_SECS_PER
			   || time_format == SLURMDB_REPORT_TIME_MINS_PER
			   || time_format == SLURMDB_REPORT_TIME_HOURS_PER)
				field->len = 18;
			else
				field->len = 10;
			field->print_routine = slurmdb_report_print_time;
		} else if(!strncasecmp("idle", object, MAX(command_len, 1))) {
			field->type = PRINT_CLUSTER_ICPU;
			field->name = xstrdup("Idle");
			if(time_format == SLURMDB_REPORT_TIME_SECS_PER
			   || time_format == SLURMDB_REPORT_TIME_MINS_PER
			   || time_format == SLURMDB_REPORT_TIME_HOURS_PER)
				field->len = 20;
			else
				field->len = 12;
			field->print_routine = slurmdb_report_print_time;
		} else if(!strncasecmp("Login", object, MAX(command_len, 1))) {
			field->type = PRINT_CLUSTER_USER_LOGIN;
			field->name = xstrdup("Login");
			field->len = 9;
			field->print_routine = print_fields_str;
		} else if(!strncasecmp("overcommited", object,
				       MAX(command_len, 1))) {
			field->type = PRINT_CLUSTER_OCPU;
			field->name = xstrdup("Over Comm");
			if(time_format == SLURMDB_REPORT_TIME_SECS_PER
			   || time_format == SLURMDB_REPORT_TIME_MINS_PER
			   || time_format == SLURMDB_REPORT_TIME_HOURS_PER)
				field->len = 18;
			else
				field->len = 9;
			field->print_routine = slurmdb_report_print_time;
		} else if(!strncasecmp("PlannedDown", object,
				       MAX(command_len, 2))) {
			field->type = PRINT_CLUSTER_PDCPU;
			field->name = xstrdup("PLND Down");
			if(time_format == SLURMDB_REPORT_TIME_SECS_PER
			   || time_format == SLURMDB_REPORT_TIME_MINS_PER
			   || time_format == SLURMDB_REPORT_TIME_HOURS_PER)
				field->len = 18;
			else
				field->len = 10;
			field->print_routine = slurmdb_report_print_time;
		} else if(!strncasecmp("Proper", object, MAX(command_len, 2))) {
			field->type = PRINT_CLUSTER_USER_PROPER;
			field->name = xstrdup("Proper Name");
			field->len = 15;
			field->print_routine = print_fields_str;
		} else if(!strncasecmp("reported", object,
				       MAX(command_len, 3))) {
			field->type = PRINT_CLUSTER_TOTAL;
			field->name = xstrdup("Reported");
			if(time_format == SLURMDB_REPORT_TIME_SECS_PER
			   || time_format == SLURMDB_REPORT_TIME_MINS_PER
			   || time_format == SLURMDB_REPORT_TIME_HOURS_PER)
				field->len = 20;
			else
				field->len = 12;
			field->print_routine = slurmdb_report_print_time;
		} else if(!strncasecmp("reserved", object,
				       MAX(command_len, 3))) {
			field->type = PRINT_CLUSTER_RCPU;
			field->name = xstrdup("Reserved");
			if(time_format == SLURMDB_REPORT_TIME_SECS_PER
			   || time_format == SLURMDB_REPORT_TIME_MINS_PER
			   || time_format == SLURMDB_REPORT_TIME_HOURS_PER)
				field->len = 18;
			else
				field->len = 9;
			field->print_routine = slurmdb_report_print_time;
		} else if(!strncasecmp("Used", object, MAX(command_len, 1))) {
			field->type = PRINT_CLUSTER_AMOUNT_USED;
			field->name = xstrdup("Used");
			if(time_format == SLURMDB_REPORT_TIME_SECS_PER
			   || time_format == SLURMDB_REPORT_TIME_MINS_PER
			   || time_format == SLURMDB_REPORT_TIME_HOURS_PER)
				field->len = 18;
			else
				field->len = 10;
			field->print_routine = slurmdb_report_print_time;
		} else if(!strncasecmp("WCKey", object, MAX(command_len, 2))) {
			field->type = PRINT_CLUSTER_WCKEY;
			field->name = xstrdup("WCKey");
			if(tree_display)
				field->len = 20;
			else
				field->len = 15;
			field->print_routine = print_fields_str;
		} else {
			exit_code=1;
			fprintf(stderr, " Unknown field '%s'\n", object);
			xfree(field);
			continue;
		}

		if(newlen)
			field->len = newlen;

		list_append(print_fields_list, field);
	}
	list_iterator_destroy(itr);

	return SLURM_SUCCESS;
}

static List _get_cluster_list(int argc, char *argv[], uint32_t *total_time,
			      char *report_name, List format_list)
{
	slurmdb_cluster_cond_t *cluster_cond =
		xmalloc(sizeof(slurmdb_cluster_cond_t));
	int i=0;
	List cluster_list = NULL;

	cluster_cond->with_deleted = 1;
	cluster_cond->with_usage = 1;

	_set_cluster_cond(&i, argc, argv, cluster_cond, format_list);

	cluster_list = acct_storage_g_get_clusters(db_conn, my_uid,
						   cluster_cond);
	if(!cluster_list) {
		exit_code=1;
		fprintf(stderr, " Problem with cluster query.\n");
		return NULL;
	}

	if(print_fields_have_header) {
		char start_char[20];
		char end_char[20];
		time_t my_start = cluster_cond->usage_start;
		time_t my_end = cluster_cond->usage_end-1;

		slurm_make_time_str(&my_start,
				    start_char, sizeof(start_char));
		slurm_make_time_str(&my_end,
				    end_char, sizeof(end_char));
		printf("----------------------------------------"
		       "----------------------------------------\n");
		printf("%s %s - %s (%d*cpus secs)\n",
		       report_name, start_char, end_char,
		       (int)(cluster_cond->usage_end
			     - cluster_cond->usage_start));
		switch(time_format) {
		case SLURMDB_REPORT_TIME_PERCENT:
			printf("Time reported in %s\n", time_format_string);
			break;
		default:
			printf("Time reported in CPU %s\n", time_format_string);
			break;
		}
		printf("----------------------------------------"
		       "----------------------------------------\n");
	}
	(*total_time) = cluster_cond->usage_end - cluster_cond->usage_start;

	slurmdb_destroy_cluster_cond(cluster_cond);

	return cluster_list;
}

extern int cluster_account_by_user(int argc, char *argv[])
{
	int rc = SLURM_SUCCESS;
	slurmdb_association_cond_t *assoc_cond =
		xmalloc(sizeof(slurmdb_association_cond_t));
	slurmdb_cluster_cond_t cluster_cond;
	ListIterator itr = NULL;
	ListIterator itr2 = NULL;
	ListIterator cluster_itr = NULL;
	List format_list = list_create(slurm_destroy_char);
	List assoc_list = NULL;
	List first_list = NULL;
	List cluster_list = NULL;
	List slurmdb_report_cluster_list = NULL;
	List tree_list = NULL;
	int i=0;
	slurmdb_report_assoc_rec_t *slurmdb_report_assoc = NULL;
	slurmdb_report_cluster_rec_t *slurmdb_report_cluster = NULL;
	print_field_t *field = NULL;
	int field_count = 0;
	char *print_acct = NULL;

	print_fields_list = list_create(destroy_print_field);

	memset(&cluster_cond, 0, sizeof(slurmdb_cluster_cond_t));

	assoc_cond->with_sub_accts = 1;

	_set_assoc_cond(&i, argc, argv, assoc_cond, format_list);

	if(!list_count(format_list))
		slurm_addto_char_list(format_list,
				      "Cluster,Ac,Login,Proper,Used");

	_setup_print_fields_list(format_list);
	list_destroy(format_list);

	if(!(slurmdb_report_cluster_list =
	     slurmdb_report_cluster_account_by_user(assoc_cond))) {
		exit_code = 1;
		goto end_it;
	}

	if(print_fields_have_header) {
		char start_char[20];
		char end_char[20];
		time_t my_start = assoc_cond->usage_start;
		time_t my_end = assoc_cond->usage_end-1;

		slurm_make_time_str(&my_start, start_char, sizeof(start_char));
		slurm_make_time_str(&my_end, end_char, sizeof(end_char));
		printf("----------------------------------------"
		       "----------------------------------------\n");
		printf("Cluster/Account/User Utilization %s - %s (%d secs)\n",
		       start_char, end_char,
		       (int)(assoc_cond->usage_end - assoc_cond->usage_start));

		switch(time_format) {
		case SLURMDB_REPORT_TIME_PERCENT:
			printf("Time reported in %s\n", time_format_string);
			break;
		default:
			printf("Time reported in CPU %s\n",
			       time_format_string);
			break;
		}
		printf("----------------------------------------"
		       "----------------------------------------\n");
	}

	itr2 = list_iterator_create(print_fields_list);
	print_fields_header(print_fields_list);

	field_count = list_count(print_fields_list);
	list_sort(slurmdb_report_cluster_list, (ListCmpF)sort_cluster_dec);

	cluster_itr = list_iterator_create(slurmdb_report_cluster_list);
	while((slurmdb_report_cluster = list_next(cluster_itr))) {
		//list_sort(slurmdb_report_cluster->assoc_list,
		//  (ListCmpF)sort_assoc_dec);
		if(tree_list)
			list_flush(tree_list);
		else
			tree_list = list_create(slurmdb_destroy_print_tree);

		itr = list_iterator_create(slurmdb_report_cluster->assoc_list);
		while((slurmdb_report_assoc = list_next(itr))) {
			int curr_inx = 1;
			if(!slurmdb_report_assoc->cpu_secs)
				continue;
			while((field = list_next(itr2))) {
				char *tmp_char = NULL;
				struct passwd *pwd = NULL;
				switch(field->type) {
				case PRINT_CLUSTER_ACCT:
					if(tree_display) {
						char *local_acct = NULL;
						char *parent_acct = NULL;
						if(slurmdb_report_assoc->user) {
							local_acct =
								xstrdup_printf(
									"|%s",
									slurmdb_report_assoc->acct);
							parent_acct =
								slurmdb_report_assoc->acct;
						} else {
							local_acct = xstrdup(
								slurmdb_report_assoc->acct);
							parent_acct = slurmdb_report_assoc->
								parent_acct;
						}
						print_acct =
							slurmdb_tree_name_get(
								local_acct,
								parent_acct,
								tree_list);
						xfree(local_acct);
					} else {
						print_acct =
							slurmdb_report_assoc->acct;
					}
					field->print_routine(
						field,
						print_acct,
						(curr_inx == field_count));

					break;
				case PRINT_CLUSTER_NAME:
					field->print_routine(
						field,
						slurmdb_report_cluster->name,
						(curr_inx == field_count));
					break;
				case PRINT_CLUSTER_USER_LOGIN:
					field->print_routine(
						field,
						slurmdb_report_assoc->user,
						(curr_inx == field_count));
					break;
				case PRINT_CLUSTER_USER_PROPER:
					if(slurmdb_report_assoc->user)
						pwd = getpwnam(
							slurmdb_report_assoc->user);
					if(pwd) {
						tmp_char =
							strtok(pwd->pw_gecos,
							       ",");
						if(!tmp_char)
							tmp_char =
								pwd->pw_gecos;
					}
					field->print_routine(field,
							     tmp_char,
							     (curr_inx ==
							      field_count));
					break;
				case PRINT_CLUSTER_AMOUNT_USED:
					field->print_routine(
						field,
						slurmdb_report_assoc->cpu_secs,
						slurmdb_report_cluster->cpu_secs,
						(curr_inx == field_count));
					break;
				default:
					field->print_routine(
						field, NULL,
						(curr_inx == field_count));
					break;
				}
				curr_inx++;
			}
			list_iterator_reset(itr2);
			printf("\n");
		}
		list_iterator_destroy(itr);
	}
	list_iterator_destroy(cluster_itr);
end_it:
	slurmdb_destroy_association_cond(assoc_cond);

	if(assoc_list) {
		list_destroy(assoc_list);
		assoc_list = NULL;
	}

	if(first_list) {
		list_destroy(first_list);
		first_list = NULL;
	}

	if(cluster_list) {
		list_destroy(cluster_list);
		cluster_list = NULL;
	}

	if(slurmdb_report_cluster_list) {
		list_destroy(slurmdb_report_cluster_list);
		slurmdb_report_cluster_list = NULL;
	}

	if(print_fields_list) {
		list_destroy(print_fields_list);
		print_fields_list = NULL;
	}

	return rc;
}

extern int cluster_user_by_account(int argc, char *argv[])
{
	int rc = SLURM_SUCCESS;
	slurmdb_association_cond_t *assoc_cond =
		xmalloc(sizeof(slurmdb_association_cond_t));
	slurmdb_cluster_cond_t cluster_cond;
	ListIterator itr = NULL;
	ListIterator itr2 = NULL;
	ListIterator cluster_itr = NULL;
	List format_list = list_create(slurm_destroy_char);
	List slurmdb_report_cluster_list = NULL;
	int i=0;
	slurmdb_report_user_rec_t *slurmdb_report_user = NULL;
	slurmdb_report_cluster_rec_t *slurmdb_report_cluster = NULL;
	print_field_t *field = NULL;
	int field_count = 0;

	print_fields_list = list_create(destroy_print_field);

	memset(&cluster_cond, 0, sizeof(slurmdb_cluster_cond_t));

	_set_assoc_cond(&i, argc, argv, assoc_cond, format_list);

	if(!list_count(format_list))
		slurm_addto_char_list(format_list,
				      "Cluster,Login,Proper,Ac,Used");

	_setup_print_fields_list(format_list);
	list_destroy(format_list);

	if(!(slurmdb_report_cluster_list =
	     slurmdb_report_cluster_user_by_account(assoc_cond))) {
		exit_code = 1;
		goto end_it;
	}

<<<<<<< HEAD
=======
	/* set up the structures for easy reteval later */
	itr = list_iterator_create(cluster_list);
	assoc_itr = list_iterator_create(assoc_list);
	while((cluster = list_next(itr))) {
		cluster_accounting_rec_t *accting = NULL;

		/* check to see if this cluster is around during the
		   time we are looking at */
		if(!cluster->accounting_list
		   || !list_count(cluster->accounting_list))
			continue;

		sreport_cluster = xmalloc(sizeof(sreport_cluster_rec_t));

		list_append(sreport_cluster_list, sreport_cluster);

		sreport_cluster->name = xstrdup(cluster->name);
		sreport_cluster->user_list =
			list_create(destroy_sreport_user_rec);

		/* get the amount of time and the average cpu count
		   during the time we are looking at */
		itr2 = list_iterator_create(cluster->accounting_list);
		while((accting = list_next(itr2))) {
			sreport_cluster->cpu_secs += accting->alloc_secs
				+ accting->down_secs + accting->idle_secs
				+ accting->resv_secs;
			sreport_cluster->cpu_count += accting->cpu_count;
		}
		list_iterator_destroy(itr2);

		sreport_cluster->cpu_count /=
			list_count(cluster->accounting_list);

		/* now add the associations of interest here by user */
		while((assoc = list_next(assoc_itr))) {
			struct passwd *passwd_ptr = NULL;
			uid_t uid = NO_VAL;
			ListIterator user_itr = NULL;
			acct_accounting_rec_t *accting2 = NULL;

			if(!assoc->accounting_list
			   || !list_count(assoc->accounting_list)
			   || !assoc->user) {
				list_delete_item(assoc_itr);
				continue;
			}

			if(strcmp(cluster->name, assoc->cluster))
				continue;

			/* make sure we add all associations to this
			   user rec because we could have some in
			   partitions which would create another
			   record otherwise
			*/
			user_itr = list_iterator_create(
				sreport_cluster->user_list);
			while((sreport_user = list_next(user_itr))) {
				if(!strcmp(sreport_user->name, assoc->user)
				   && !strcmp(sreport_user->acct, assoc->acct))
					break;
			}
			list_iterator_destroy(user_itr);

			if(!sreport_user) {
				passwd_ptr = getpwnam(assoc->user);
				if(passwd_ptr)
					uid = passwd_ptr->pw_uid;
				/* In this report we are using the sreport user
				   structure to store the information we want
				   since it is already available and will do
				   pretty much what we want.
				*/
				sreport_user =
					xmalloc(sizeof(sreport_user_rec_t));
				sreport_user->name = xstrdup(assoc->user);
				sreport_user->uid = uid;
				sreport_user->acct = xstrdup(assoc->acct);

				list_append(sreport_cluster->user_list,
					    sreport_user);
			}

			/* get the amount of time this assoc used
			   during the time we are looking at */
			itr2 = list_iterator_create(assoc->accounting_list);
			while((accting2 = list_next(itr2))) {
				sreport_user->cpu_secs +=
					(uint64_t)accting2->alloc_secs;
			}
			list_iterator_destroy(itr2);
			list_delete_item(assoc_itr);
		}
		list_iterator_reset(assoc_itr);
	}
	list_iterator_destroy(assoc_itr);
	list_iterator_destroy(itr);

	list_destroy(cluster_list);
	cluster_list = NULL;
	list_destroy(assoc_list);
	assoc_list = NULL;

>>>>>>> e4db9665
	if(print_fields_have_header) {
		char start_char[20];
		char end_char[20];
		time_t my_start = assoc_cond->usage_start;
		time_t my_end = assoc_cond->usage_end-1;

		slurm_make_time_str(&my_start, start_char, sizeof(start_char));
		slurm_make_time_str(&my_end, end_char, sizeof(end_char));
		printf("----------------------------------------"
		       "----------------------------------------\n");
		printf("Cluster/User/Account Utilization %s - %s (%d secs)\n",
		       start_char, end_char,
		       (int)(assoc_cond->usage_end - assoc_cond->usage_start));

		switch(time_format) {
		case SLURMDB_REPORT_TIME_PERCENT:
			printf("Time reported in %s\n", time_format_string);
			break;
		default:
			printf("Time reported in CPU %s\n",
			       time_format_string);
			break;
		}
		printf("----------------------------------------"
		       "----------------------------------------\n");
	}

	itr2 = list_iterator_create(print_fields_list);
	print_fields_header(print_fields_list);

	field_count = list_count(print_fields_list);
	cluster_itr = list_iterator_create(slurmdb_report_cluster_list);
	while((slurmdb_report_cluster = list_next(cluster_itr))) {
		list_sort(slurmdb_report_cluster->user_list,
			  (ListCmpF)sort_user_dec);

		itr = list_iterator_create(slurmdb_report_cluster->user_list);
		while((slurmdb_report_user = list_next(itr))) {
			int curr_inx = 1;

			/* we don't care if they didn't use any time */
			if(!slurmdb_report_user->cpu_secs)
				continue;

			while((field = list_next(itr2))) {
				char *tmp_char = NULL;
				struct passwd *pwd = NULL;
				switch(field->type) {
				case PRINT_CLUSTER_ACCT:
					field->print_routine(
						field,
						slurmdb_report_user->acct,
						(curr_inx == field_count));
					break;
				case PRINT_CLUSTER_NAME:
					field->print_routine(
						field,
						slurmdb_report_cluster->name,
						(curr_inx == field_count));
					break;
				case PRINT_CLUSTER_USER_LOGIN:
					field->print_routine(
						field,
						slurmdb_report_user->name,
						(curr_inx == field_count));
					break;
				case PRINT_CLUSTER_USER_PROPER:
					pwd = getpwnam(slurmdb_report_user->name);
					if(pwd) {
						tmp_char =
							strtok(pwd->pw_gecos,
							       ",");
						if(!tmp_char)
							tmp_char =
								pwd->pw_gecos;
					}
					field->print_routine(field,
							     tmp_char,
							     (curr_inx ==
							      field_count));
					break;
				case PRINT_CLUSTER_AMOUNT_USED:
					field->print_routine(
						field,
						slurmdb_report_user->cpu_secs,
						slurmdb_report_cluster->cpu_secs,
						(curr_inx == field_count));
					break;
				default:
					field->print_routine(
						field, NULL,
						(curr_inx == field_count));
					break;
				}
				curr_inx++;
			}
			list_iterator_reset(itr2);
			printf("\n");
		}
		list_iterator_destroy(itr);
	}
	list_iterator_destroy(cluster_itr);
end_it:
	slurmdb_destroy_association_cond(assoc_cond);

	if(slurmdb_report_cluster_list) {
		list_destroy(slurmdb_report_cluster_list);
		slurmdb_report_cluster_list = NULL;
	}

	if(print_fields_list) {
		list_destroy(print_fields_list);
		print_fields_list = NULL;
	}

	return rc;
}

extern int cluster_user_by_wckey(int argc, char *argv[])
{
	int rc = SLURM_SUCCESS;
	slurmdb_wckey_cond_t *wckey_cond =
		xmalloc(sizeof(slurmdb_wckey_cond_t));
	slurmdb_cluster_cond_t cluster_cond;
	ListIterator itr = NULL;
	ListIterator itr2 = NULL;
	ListIterator cluster_itr = NULL;
	List format_list = list_create(slurm_destroy_char);
	List slurmdb_report_cluster_list = NULL;
	int i=0;
	slurmdb_report_user_rec_t *slurmdb_report_user = NULL;
	slurmdb_report_cluster_rec_t *slurmdb_report_cluster = NULL;
	print_field_t *field = NULL;
	int field_count = 0;

	print_fields_list = list_create(destroy_print_field);

	memset(&cluster_cond, 0, sizeof(slurmdb_cluster_cond_t));

	_set_wckey_cond(&i, argc, argv, wckey_cond, format_list);

	if(!list_count(format_list))
		slurm_addto_char_list(format_list,
				      "Cluster,Login,Proper,WCkey,Used");

	_setup_print_fields_list(format_list);
	list_destroy(format_list);

	if(!(slurmdb_report_cluster_list =
	     slurmdb_report_cluster_user_by_wckey(wckey_cond))) {
		exit_code = 1;
		goto end_it;
	}

<<<<<<< HEAD
=======
	/* set up the structures for easy reteval later */
	itr = list_iterator_create(cluster_list);
	wckey_itr = list_iterator_create(wckey_list);
	while((cluster = list_next(itr))) {
		cluster_accounting_rec_t *accting = NULL;

		/* check to see if this cluster is around during the
		   time we are looking at */
		if(!cluster->accounting_list
		   || !list_count(cluster->accounting_list))
			continue;

		sreport_cluster = xmalloc(sizeof(sreport_cluster_rec_t));

		list_append(sreport_cluster_list, sreport_cluster);

		sreport_cluster->name = xstrdup(cluster->name);
		sreport_cluster->user_list =
			list_create(destroy_sreport_user_rec);

		/* get the amount of time and the average cpu count
		   during the time we are looking at */
		itr2 = list_iterator_create(cluster->accounting_list);
		while((accting = list_next(itr2))) {
			sreport_cluster->cpu_secs += accting->alloc_secs
				+ accting->down_secs + accting->idle_secs
				+ accting->resv_secs;
			sreport_cluster->cpu_count += accting->cpu_count;
		}
		list_iterator_destroy(itr2);

		sreport_cluster->cpu_count /=
			list_count(cluster->accounting_list);

		/* now add the wckeys of interest here by user */
		while((wckey = list_next(wckey_itr))) {
			struct passwd *passwd_ptr = NULL;
			uid_t uid = NO_VAL;
			acct_accounting_rec_t *accting2 = NULL;

			if(!wckey->accounting_list
			   || !list_count(wckey->accounting_list)
			   || !wckey->user) {
				list_delete_item(wckey_itr);
				continue;
			}

			if(strcmp(cluster->name, wckey->cluster))
				continue;

			passwd_ptr = getpwnam(wckey->user);
			if(passwd_ptr)
				uid = passwd_ptr->pw_uid;
			/* In this report we are using the sreport user
			   structure to store the information we want
			   since it is already available and will do
			   pretty much what we want.
			*/
			sreport_user =	xmalloc(sizeof(sreport_user_rec_t));
			sreport_user->name = xstrdup(wckey->user);
			sreport_user->uid = uid;
			sreport_user->acct = xstrdup(wckey->name);

			list_append(sreport_cluster->user_list,
				    sreport_user);

			/* get the amount of time this wckey used
			   during the time we are looking at */
			itr2 = list_iterator_create(wckey->accounting_list);
			while((accting2 = list_next(itr2))) {
				sreport_user->cpu_secs +=
					(uint64_t)accting2->alloc_secs;
			}
			list_iterator_destroy(itr2);
			list_delete_item(wckey_itr);
		}
		list_iterator_reset(wckey_itr);
	}
	list_iterator_destroy(wckey_itr);
	list_iterator_destroy(itr);

	list_destroy(cluster_list);
	cluster_list = NULL;
	list_destroy(wckey_list);
	wckey_list = NULL;

>>>>>>> e4db9665
	if(print_fields_have_header) {
		char start_char[20];
		char end_char[20];
		time_t my_start = wckey_cond->usage_start;
		time_t my_end = wckey_cond->usage_end-1;

		slurm_make_time_str(&my_start, start_char, sizeof(start_char));
		slurm_make_time_str(&my_end, end_char, sizeof(end_char));
		printf("----------------------------------------"
		       "----------------------------------------\n");
		printf("Cluster/User/WCKey Utilization %s - %s (%d secs)\n",
		       start_char, end_char,
		       (int)(wckey_cond->usage_end - wckey_cond->usage_start));

		switch(time_format) {
		case SLURMDB_REPORT_TIME_PERCENT:
			printf("Time reported in %s\n", time_format_string);
			break;
		default:
			printf("Time reported in CPU %s\n",
			       time_format_string);
			break;
		}
		printf("----------------------------------------"
		       "----------------------------------------\n");
	}

	itr2 = list_iterator_create(print_fields_list);
	print_fields_header(print_fields_list);

	field_count = list_count(print_fields_list);
	cluster_itr = list_iterator_create(slurmdb_report_cluster_list);
	while((slurmdb_report_cluster = list_next(cluster_itr))) {
		list_sort(slurmdb_report_cluster->user_list,
			  (ListCmpF)sort_user_dec);

		itr = list_iterator_create(slurmdb_report_cluster->user_list);
		while((slurmdb_report_user = list_next(itr))) {
			int curr_inx = 1;

			/* we don't care if they didn't use any time */
			if(!slurmdb_report_user->cpu_secs)
				continue;

			while((field = list_next(itr2))) {
				char *tmp_char = NULL;
				struct passwd *pwd = NULL;
				switch(field->type) {
				case PRINT_CLUSTER_WCKEY:
					field->print_routine(
						field,
						slurmdb_report_user->acct,
						(curr_inx == field_count));
					break;
				case PRINT_CLUSTER_NAME:
					field->print_routine(
						field,
						slurmdb_report_cluster->name,
						(curr_inx == field_count));
					break;
				case PRINT_CLUSTER_USER_LOGIN:
					field->print_routine(
						field,
						slurmdb_report_user->name,
						(curr_inx == field_count));
					break;
				case PRINT_CLUSTER_USER_PROPER:
					pwd = getpwnam(slurmdb_report_user->name);
					if(pwd) {
						tmp_char =
							strtok(pwd->pw_gecos,
							       ",");
						if(!tmp_char)
							tmp_char =
								pwd->pw_gecos;
					}
					field->print_routine(field,
							     tmp_char,
							     (curr_inx ==
							      field_count));
					break;
				case PRINT_CLUSTER_AMOUNT_USED:
					field->print_routine(
						field,
						slurmdb_report_user->cpu_secs,
						slurmdb_report_cluster->cpu_secs,
						(curr_inx == field_count));
					break;
				default:
					field->print_routine(
						field, NULL,
						(curr_inx == field_count));
					break;
				}
				curr_inx++;
			}
			list_iterator_reset(itr2);
			printf("\n");
		}
		list_iterator_destroy(itr);
	}
	list_iterator_destroy(cluster_itr);
end_it:
	slurmdb_destroy_wckey_cond(wckey_cond);

	if(slurmdb_report_cluster_list) {
		list_destroy(slurmdb_report_cluster_list);
		slurmdb_report_cluster_list = NULL;
	}

	if(print_fields_list) {
		list_destroy(print_fields_list);
		print_fields_list = NULL;
	}

	return rc;
}

extern int cluster_utilization(int argc, char *argv[])
{
	int rc = SLURM_SUCCESS;
	ListIterator itr = NULL;
	ListIterator itr2 = NULL;
	ListIterator itr3 = NULL;
	slurmdb_cluster_rec_t *cluster = NULL;

	print_field_t *field = NULL;
	uint32_t total_time = 0;

	List cluster_list = NULL;

	List format_list = list_create(slurm_destroy_char);
	int field_count = 0;

	print_fields_list = list_create(destroy_print_field);


	if(!(cluster_list = _get_cluster_list(argc, argv, &total_time,
					      "Cluster Utilization",
					      format_list)))
		goto end_it;

	if(!list_count(format_list))
		slurm_addto_char_list(format_list, "Cl,al,d,planned,i,res,rep");

	_setup_print_fields_list(format_list);
	list_destroy(format_list);

	itr = list_iterator_create(cluster_list);
	itr2 = list_iterator_create(print_fields_list);

	print_fields_header(print_fields_list);

	field_count = list_count(print_fields_list);

	while((cluster = list_next(itr))) {
		slurmdb_cluster_accounting_rec_t *accting = NULL;
		slurmdb_cluster_accounting_rec_t total_acct;
		uint64_t total_reported = 0;
		uint64_t local_total_time = 0;
		int curr_inx = 1;

		if(!cluster->accounting_list
		   || !list_count(cluster->accounting_list))
			continue;

		memset(&total_acct, 0,
		       sizeof(slurmdb_cluster_accounting_rec_t));

		itr3 = list_iterator_create(cluster->accounting_list);
		while((accting = list_next(itr3))) {
			total_acct.alloc_secs += accting->alloc_secs;
			total_acct.down_secs += accting->down_secs;
			total_acct.pdown_secs += accting->pdown_secs;
			total_acct.idle_secs += accting->idle_secs;
			total_acct.resv_secs += accting->resv_secs;
			total_acct.over_secs += accting->over_secs;
			total_acct.cpu_count += accting->cpu_count;
		}
		list_iterator_destroy(itr3);

		total_acct.cpu_count /= list_count(cluster->accounting_list);

		local_total_time =
			(uint64_t)total_time * (uint64_t)total_acct.cpu_count;
		total_reported = total_acct.alloc_secs + total_acct.down_secs
			+ total_acct.pdown_secs + total_acct.idle_secs
			+ total_acct.resv_secs;

		while((field = list_next(itr2))) {
			switch(field->type) {
			case PRINT_CLUSTER_NAME:
				field->print_routine(field,
						     cluster->name,
						     (curr_inx ==
						      field_count));
				break;
			case PRINT_CLUSTER_CPUS:
				field->print_routine(field,
						     total_acct.cpu_count,
						     (curr_inx ==
						      field_count));
				break;
			case PRINT_CLUSTER_ACPU:
				field->print_routine(field,
						     total_acct.alloc_secs,
						     total_reported,
						     (curr_inx ==
						      field_count));
				break;
			case PRINT_CLUSTER_DCPU:
				field->print_routine(field,
						     total_acct.down_secs,
						     total_reported,
						     (curr_inx ==
						      field_count));
				break;
			case PRINT_CLUSTER_ICPU:
				field->print_routine(field,
						     total_acct.idle_secs,
						     total_reported,
						     (curr_inx ==
						      field_count));
				break;
			case PRINT_CLUSTER_RCPU:
				field->print_routine(field,
						     total_acct.resv_secs,
						     total_reported,
						     (curr_inx ==
						      field_count));
				break;
			case PRINT_CLUSTER_OCPU:
					field->print_routine(field,
						     total_acct.over_secs,
						     total_reported,
						     (curr_inx ==
						      field_count));
				break;
			case PRINT_CLUSTER_PDCPU:
					field->print_routine(field,
						     total_acct.pdown_secs,
						     total_reported,
						     (curr_inx ==
						      field_count));
				break;
			case PRINT_CLUSTER_TOTAL:
				field->print_routine(field,
						     total_reported,
						     local_total_time,
						     (curr_inx ==
						      field_count));
				break;
			default:
				field->print_routine(
					field, NULL,
					(curr_inx == field_count));
				break;
			}
			curr_inx++;
		}
		list_iterator_reset(itr2);
		printf("\n");
	}

	list_iterator_destroy(itr2);
	list_iterator_destroy(itr);

end_it:
	if(cluster_list) {
		list_destroy(cluster_list);
		cluster_list = NULL;
	}

	if(print_fields_list) {
		list_destroy(print_fields_list);
		print_fields_list = NULL;
	}

	return rc;
}

extern int cluster_wckey_by_user(int argc, char *argv[])
{
	int rc = SLURM_SUCCESS;
	slurmdb_wckey_cond_t *wckey_cond =
		xmalloc(sizeof(slurmdb_wckey_cond_t));
	slurmdb_cluster_cond_t cluster_cond;
	ListIterator itr = NULL;
	ListIterator itr2 = NULL;
	ListIterator cluster_itr = NULL;
	List format_list = list_create(slurm_destroy_char);
	List slurmdb_report_cluster_list = NULL;
	List tree_list = NULL;
	int i=0;
	slurmdb_report_assoc_rec_t *slurmdb_report_assoc = NULL;
	slurmdb_report_cluster_rec_t *slurmdb_report_cluster = NULL;
	print_field_t *field = NULL;
	int field_count = 0;

	print_fields_list = list_create(destroy_print_field);

	memset(&cluster_cond, 0, sizeof(slurmdb_cluster_cond_t));

	_set_wckey_cond(&i, argc, argv, wckey_cond, format_list);

	if(!list_count(format_list))
		slurm_addto_char_list(format_list,
				      "Cluster,WCKey,Login,Proper,Used");

	_setup_print_fields_list(format_list);
	list_destroy(format_list);

	if(!(slurmdb_report_cluster_list =
	     slurmdb_report_cluster_wckey_by_user(wckey_cond))) {
		exit_code = 1;
		goto end_it;
	}

	if(print_fields_have_header) {
		char start_char[20];
		char end_char[20];
		time_t my_start = wckey_cond->usage_start;
		time_t my_end = wckey_cond->usage_end-1;

		slurm_make_time_str(&my_start, start_char, sizeof(start_char));
		slurm_make_time_str(&my_end, end_char, sizeof(end_char));
		printf("----------------------------------------"
		       "----------------------------------------\n");
		printf("Cluster/WCKey/User Utilization %s - %s (%d secs)\n",
		       start_char, end_char,
		       (int)(wckey_cond->usage_end - wckey_cond->usage_start));

		switch(time_format) {
		case SLURMDB_REPORT_TIME_PERCENT:
			printf("Time reported in %s\n", time_format_string);
			break;
		default:
			printf("Time reported in CPU %s\n",
			       time_format_string);
			break;
		}
		printf("----------------------------------------"
		       "----------------------------------------\n");
	}

	itr2 = list_iterator_create(print_fields_list);
	print_fields_header(print_fields_list);

	field_count = list_count(print_fields_list);
	list_sort(slurmdb_report_cluster_list, (ListCmpF)sort_cluster_dec);

	cluster_itr = list_iterator_create(slurmdb_report_cluster_list);
	while((slurmdb_report_cluster = list_next(cluster_itr))) {
		//list_sort(slurmdb_report_cluster->wckey_list,
		//  (ListCmpF)sort_wckey_dec);
		if(tree_list)
			list_flush(tree_list);
		else
			tree_list = list_create(slurmdb_destroy_print_tree);

		itr = list_iterator_create(slurmdb_report_cluster->assoc_list);
		while((slurmdb_report_assoc = list_next(itr))) {
			int curr_inx = 1;
			if(!slurmdb_report_assoc->cpu_secs)
				continue;
			while((field = list_next(itr2))) {
				char *tmp_char = NULL;
				struct passwd *pwd = NULL;
				switch(field->type) {
				case PRINT_CLUSTER_WCKEY:
					field->print_routine(
						field,
						slurmdb_report_assoc->acct,
						(curr_inx == field_count));

					break;
				case PRINT_CLUSTER_NAME:
					field->print_routine(
						field,
						slurmdb_report_cluster->name,
						(curr_inx == field_count));
					break;
				case PRINT_CLUSTER_USER_LOGIN:
					field->print_routine(
						field,
						slurmdb_report_assoc->user,
						(curr_inx == field_count));
					break;
				case PRINT_CLUSTER_USER_PROPER:
					if(slurmdb_report_assoc->user)
						pwd = getpwnam(
							slurmdb_report_assoc->user);
					if(pwd) {
						tmp_char =
							strtok(pwd->pw_gecos,
							       ",");
						if(!tmp_char)
							tmp_char =
								pwd->pw_gecos;
					}
					field->print_routine(field,
							     tmp_char,
							     (curr_inx ==
							      field_count));
					break;
				case PRINT_CLUSTER_AMOUNT_USED:
					field->print_routine(
						field,
						slurmdb_report_assoc->cpu_secs,
						slurmdb_report_cluster->cpu_secs,
						(curr_inx == field_count));
					break;
				default:
					field->print_routine(
						field, NULL,
						(curr_inx == field_count));
					break;
				}
				curr_inx++;
			}
			list_iterator_reset(itr2);
			printf("\n");
		}
		list_iterator_destroy(itr);
	}
	list_iterator_destroy(cluster_itr);
end_it:
	slurmdb_destroy_wckey_cond(wckey_cond);

	if(slurmdb_report_cluster_list) {
		list_destroy(slurmdb_report_cluster_list);
		slurmdb_report_cluster_list = NULL;
	}

	if(print_fields_list) {
		list_destroy(print_fields_list);
		print_fields_list = NULL;
	}

	return rc;
}
<|MERGE_RESOLUTION|>--- conflicted
+++ resolved
@@ -71,7 +71,7 @@
 static List print_fields_list = NULL; /* types are of print_field_t */
 
 static int _set_wckey_cond(int *start, int argc, char *argv[],
-			   slurmdb_wckey_cond_t *wckey_cond,
+			   acct_wckey_cond_t *wckey_cond,
 			   List format_list)
 {
 	int i;
@@ -163,12 +163,12 @@
 	}
 
 	/* This needs to be done on some systems to make sure
-	   wckey_cond isn't messed.  This has happened on some 64
+	   cluster_cond isn't messed.  This has happened on some 64
 	   bit machines and this is here to be on the safe side.
 	*/
 	start_time = wckey_cond->usage_start;
 	end_time = wckey_cond->usage_end;
-	slurmdb_report_set_start_end_time(&start_time, &end_time);
+	set_start_end_time(&start_time, &end_time);
 	wckey_cond->usage_start = start_time;
 	wckey_cond->usage_end = end_time;
 
@@ -176,7 +176,7 @@
 }
 
 static int _set_assoc_cond(int *start, int argc, char *argv[],
-			   slurmdb_association_cond_t *assoc_cond,
+			   acct_association_cond_t *assoc_cond,
 			   List format_list)
 {
 	int i;
@@ -188,7 +188,7 @@
 	int option = 0;
 
 	if(!assoc_cond) {
-		error("We need an slurmdb_association_cond to call this");
+		error("We need an acct_association_cond to call this");
 		return SLURM_ERROR;
 	}
 
@@ -264,12 +264,12 @@
 	}
 
 	/* This needs to be done on some systems to make sure
-	   assoc_cond isn't messed.  This has happened on some 64
+	   cluster_cond isn't messed.  This has happened on some 64
 	   bit machines and this is here to be on the safe side.
 	*/
 	start_time = assoc_cond->usage_start;
 	end_time = assoc_cond->usage_end;
-	slurmdb_report_set_start_end_time(&start_time, &end_time);
+	set_start_end_time(&start_time, &end_time);
 	assoc_cond->usage_start = start_time;
 	assoc_cond->usage_end = end_time;
 
@@ -277,7 +277,7 @@
 }
 
 static int _set_cluster_cond(int *start, int argc, char *argv[],
-			     slurmdb_cluster_cond_t *cluster_cond,
+			     acct_cluster_cond_t *cluster_cond,
 			     List format_list)
 {
 	int i;
@@ -289,7 +289,7 @@
 	int option = 0;
 
 	if(!cluster_cond) {
-		error("We need an slurmdb_cluster_cond to call this");
+		error("We need an acct_cluster_cond to call this");
 		return SLURM_ERROR;
 	}
 
@@ -351,7 +351,7 @@
 	*/
 	start_time = cluster_cond->usage_start;
 	end_time = cluster_cond->usage_end;
-	slurmdb_report_set_start_end_time(&start_time, &end_time);
+	set_start_end_time(&start_time, &end_time);
 	cluster_cond->usage_start = start_time;
 	cluster_cond->usage_end = end_time;
 
@@ -400,13 +400,13 @@
 				       MAX(command_len, 2))) {
 			field->type = PRINT_CLUSTER_ACPU;
 			field->name = xstrdup("Allocated");
-			if(time_format == SLURMDB_REPORT_TIME_SECS_PER
-			   || time_format == SLURMDB_REPORT_TIME_MINS_PER
-			   || time_format == SLURMDB_REPORT_TIME_HOURS_PER)
+			if(time_format == SREPORT_TIME_SECS_PER
+			   || time_format == SREPORT_TIME_MINS_PER
+			   || time_format == SREPORT_TIME_HOURS_PER)
 				field->len = 20;
 			else
 				field->len = 12;
-			field->print_routine = slurmdb_report_print_time;
+			field->print_routine = sreport_print_time;
 		} else if(!strncasecmp("Cluster", object,
 				       MAX(command_len, 2))) {
 			field->type = PRINT_CLUSTER_NAME;
@@ -422,23 +422,23 @@
 		} else if(!strncasecmp("down", object, MAX(command_len, 1))) {
 			field->type = PRINT_CLUSTER_DCPU;
 			field->name = xstrdup("Down");
-			if(time_format == SLURMDB_REPORT_TIME_SECS_PER
-			   || time_format == SLURMDB_REPORT_TIME_MINS_PER
-			   || time_format == SLURMDB_REPORT_TIME_HOURS_PER)
+			if(time_format == SREPORT_TIME_SECS_PER
+			   || time_format == SREPORT_TIME_MINS_PER
+			   || time_format == SREPORT_TIME_HOURS_PER)
 				field->len = 18;
 			else
 				field->len = 10;
-			field->print_routine = slurmdb_report_print_time;
+			field->print_routine = sreport_print_time;
 		} else if(!strncasecmp("idle", object, MAX(command_len, 1))) {
 			field->type = PRINT_CLUSTER_ICPU;
 			field->name = xstrdup("Idle");
-			if(time_format == SLURMDB_REPORT_TIME_SECS_PER
-			   || time_format == SLURMDB_REPORT_TIME_MINS_PER
-			   || time_format == SLURMDB_REPORT_TIME_HOURS_PER)
+			if(time_format == SREPORT_TIME_SECS_PER
+			   || time_format == SREPORT_TIME_MINS_PER
+			   || time_format == SREPORT_TIME_HOURS_PER)
 				field->len = 20;
 			else
 				field->len = 12;
-			field->print_routine = slurmdb_report_print_time;
+			field->print_routine = sreport_print_time;
 		} else if(!strncasecmp("Login", object, MAX(command_len, 1))) {
 			field->type = PRINT_CLUSTER_USER_LOGIN;
 			field->name = xstrdup("Login");
@@ -448,24 +448,24 @@
 				       MAX(command_len, 1))) {
 			field->type = PRINT_CLUSTER_OCPU;
 			field->name = xstrdup("Over Comm");
-			if(time_format == SLURMDB_REPORT_TIME_SECS_PER
-			   || time_format == SLURMDB_REPORT_TIME_MINS_PER
-			   || time_format == SLURMDB_REPORT_TIME_HOURS_PER)
+			if(time_format == SREPORT_TIME_SECS_PER
+			   || time_format == SREPORT_TIME_MINS_PER
+			   || time_format == SREPORT_TIME_HOURS_PER)
 				field->len = 18;
 			else
 				field->len = 9;
-			field->print_routine = slurmdb_report_print_time;
+			field->print_routine = sreport_print_time;
 		} else if(!strncasecmp("PlannedDown", object,
 				       MAX(command_len, 2))) {
 			field->type = PRINT_CLUSTER_PDCPU;
 			field->name = xstrdup("PLND Down");
-			if(time_format == SLURMDB_REPORT_TIME_SECS_PER
-			   || time_format == SLURMDB_REPORT_TIME_MINS_PER
-			   || time_format == SLURMDB_REPORT_TIME_HOURS_PER)
+			if(time_format == SREPORT_TIME_SECS_PER
+			   || time_format == SREPORT_TIME_MINS_PER
+			   || time_format == SREPORT_TIME_HOURS_PER)
 				field->len = 18;
 			else
 				field->len = 10;
-			field->print_routine = slurmdb_report_print_time;
+			field->print_routine = sreport_print_time;
 		} else if(!strncasecmp("Proper", object, MAX(command_len, 2))) {
 			field->type = PRINT_CLUSTER_USER_PROPER;
 			field->name = xstrdup("Proper Name");
@@ -475,34 +475,34 @@
 				       MAX(command_len, 3))) {
 			field->type = PRINT_CLUSTER_TOTAL;
 			field->name = xstrdup("Reported");
-			if(time_format == SLURMDB_REPORT_TIME_SECS_PER
-			   || time_format == SLURMDB_REPORT_TIME_MINS_PER
-			   || time_format == SLURMDB_REPORT_TIME_HOURS_PER)
+			if(time_format == SREPORT_TIME_SECS_PER
+			   || time_format == SREPORT_TIME_MINS_PER
+			   || time_format == SREPORT_TIME_HOURS_PER)
 				field->len = 20;
 			else
 				field->len = 12;
-			field->print_routine = slurmdb_report_print_time;
+			field->print_routine = sreport_print_time;
 		} else if(!strncasecmp("reserved", object,
 				       MAX(command_len, 3))) {
 			field->type = PRINT_CLUSTER_RCPU;
 			field->name = xstrdup("Reserved");
-			if(time_format == SLURMDB_REPORT_TIME_SECS_PER
-			   || time_format == SLURMDB_REPORT_TIME_MINS_PER
-			   || time_format == SLURMDB_REPORT_TIME_HOURS_PER)
+			if(time_format == SREPORT_TIME_SECS_PER
+			   || time_format == SREPORT_TIME_MINS_PER
+			   || time_format == SREPORT_TIME_HOURS_PER)
 				field->len = 18;
 			else
 				field->len = 9;
-			field->print_routine = slurmdb_report_print_time;
+			field->print_routine = sreport_print_time;
 		} else if(!strncasecmp("Used", object, MAX(command_len, 1))) {
 			field->type = PRINT_CLUSTER_AMOUNT_USED;
 			field->name = xstrdup("Used");
-			if(time_format == SLURMDB_REPORT_TIME_SECS_PER
-			   || time_format == SLURMDB_REPORT_TIME_MINS_PER
-			   || time_format == SLURMDB_REPORT_TIME_HOURS_PER)
+			if(time_format == SREPORT_TIME_SECS_PER
+			   || time_format == SREPORT_TIME_MINS_PER
+			   || time_format == SREPORT_TIME_HOURS_PER)
 				field->len = 18;
 			else
 				field->len = 10;
-			field->print_routine = slurmdb_report_print_time;
+			field->print_routine = sreport_print_time;
 		} else if(!strncasecmp("WCKey", object, MAX(command_len, 2))) {
 			field->type = PRINT_CLUSTER_WCKEY;
 			field->name = xstrdup("WCKey");
@@ -531,8 +531,8 @@
 static List _get_cluster_list(int argc, char *argv[], uint32_t *total_time,
 			      char *report_name, List format_list)
 {
-	slurmdb_cluster_cond_t *cluster_cond =
-		xmalloc(sizeof(slurmdb_cluster_cond_t));
+	acct_cluster_cond_t *cluster_cond =
+		xmalloc(sizeof(acct_cluster_cond_t));
 	int i=0;
 	List cluster_list = NULL;
 
@@ -566,7 +566,7 @@
 		       (int)(cluster_cond->usage_end
 			     - cluster_cond->usage_start));
 		switch(time_format) {
-		case SLURMDB_REPORT_TIME_PERCENT:
+		case SREPORT_TIME_PERCENT:
 			printf("Time reported in %s\n", time_format_string);
 			break;
 		default:
@@ -578,7 +578,7 @@
 	}
 	(*total_time) = cluster_cond->usage_end - cluster_cond->usage_start;
 
-	slurmdb_destroy_cluster_cond(cluster_cond);
+	destroy_acct_cluster_cond(cluster_cond);
 
 	return cluster_list;
 }
@@ -586,28 +586,31 @@
 extern int cluster_account_by_user(int argc, char *argv[])
 {
 	int rc = SLURM_SUCCESS;
-	slurmdb_association_cond_t *assoc_cond =
-		xmalloc(sizeof(slurmdb_association_cond_t));
-	slurmdb_cluster_cond_t cluster_cond;
+	acct_association_cond_t *assoc_cond =
+		xmalloc(sizeof(acct_association_cond_t));
+	acct_cluster_cond_t cluster_cond;
 	ListIterator itr = NULL;
 	ListIterator itr2 = NULL;
+	ListIterator assoc_itr = NULL;
 	ListIterator cluster_itr = NULL;
 	List format_list = list_create(slurm_destroy_char);
 	List assoc_list = NULL;
 	List first_list = NULL;
 	List cluster_list = NULL;
-	List slurmdb_report_cluster_list = NULL;
+	List sreport_cluster_list = list_create(destroy_sreport_cluster_rec);
 	List tree_list = NULL;
 	int i=0;
-	slurmdb_report_assoc_rec_t *slurmdb_report_assoc = NULL;
-	slurmdb_report_cluster_rec_t *slurmdb_report_cluster = NULL;
+	acct_cluster_rec_t *cluster = NULL;
+	acct_association_rec_t *assoc = NULL;
+	sreport_assoc_rec_t *sreport_assoc = NULL;
+	sreport_cluster_rec_t *sreport_cluster = NULL;
 	print_field_t *field = NULL;
 	int field_count = 0;
 	char *print_acct = NULL;
 
 	print_fields_list = list_create(destroy_print_field);
 
-	memset(&cluster_cond, 0, sizeof(slurmdb_cluster_cond_t));
+	memset(&cluster_cond, 0, sizeof(acct_cluster_cond_t));
 
 	assoc_cond->with_sub_accts = 1;
 
@@ -620,11 +623,108 @@
 	_setup_print_fields_list(format_list);
 	list_destroy(format_list);
 
-	if(!(slurmdb_report_cluster_list =
-	     slurmdb_report_cluster_account_by_user(assoc_cond))) {
-		exit_code = 1;
+	cluster_cond.with_deleted = 1;
+	cluster_cond.with_usage = 1;
+	cluster_cond.usage_end = assoc_cond->usage_end;
+	cluster_cond.usage_start = assoc_cond->usage_start;
+	cluster_cond.cluster_list = assoc_cond->cluster_list;
+	cluster_list = acct_storage_g_get_clusters(
+		db_conn, my_uid, &cluster_cond);
+
+	if(!cluster_list) {
+		exit_code=1;
+		fprintf(stderr, " Problem with cluster query.\n");
 		goto end_it;
 	}
+	assoc_list = acct_storage_g_get_associations(db_conn, my_uid,
+						     assoc_cond);
+	if(!assoc_list) {
+		exit_code=1;
+		fprintf(stderr, " Problem with assoc query.\n");
+		goto end_it;
+	}
+
+	first_list = assoc_list;
+	assoc_list = get_hierarchical_sorted_assoc_list(first_list);
+
+	/* set up the structures for easy retrieval later */
+	itr = list_iterator_create(cluster_list);
+	assoc_itr = list_iterator_create(assoc_list);
+	while((cluster = list_next(itr))) {
+		cluster_accounting_rec_t *accting = NULL;
+
+		/* check to see if this cluster is around during the
+		   time we are looking at */
+		if(!cluster->accounting_list
+		   || !list_count(cluster->accounting_list))
+			continue;
+
+		sreport_cluster = xmalloc(sizeof(sreport_cluster_rec_t));
+
+		list_append(sreport_cluster_list, sreport_cluster);
+
+		sreport_cluster->name = xstrdup(cluster->name);
+		sreport_cluster->assoc_list =
+			list_create(destroy_sreport_assoc_rec);
+
+		/* get the amount of time and the average cpu count
+		   during the time we are looking at */
+		itr2 = list_iterator_create(cluster->accounting_list);
+		while((accting = list_next(itr2))) {
+			sreport_cluster->cpu_secs += accting->alloc_secs
+				+ accting->down_secs + accting->idle_secs
+				+ accting->resv_secs;
+			sreport_cluster->cpu_count += accting->cpu_count;
+		}
+		list_iterator_destroy(itr2);
+
+		sreport_cluster->cpu_count /=
+			list_count(cluster->accounting_list);
+
+		/* now add the associations of interest here by user */
+		while((assoc = list_next(assoc_itr))) {
+			acct_accounting_rec_t *accting2 = NULL;
+
+			if(!assoc->accounting_list
+			   || !list_count(assoc->accounting_list)) {
+				list_delete_item(assoc_itr);
+				continue;
+			}
+
+			if(strcmp(cluster->name, assoc->cluster))
+				continue;
+
+			sreport_assoc = xmalloc(sizeof(sreport_assoc_rec_t));
+
+			list_append(sreport_cluster->assoc_list,
+				    sreport_assoc);
+
+			sreport_assoc->acct = xstrdup(assoc->acct);
+			sreport_assoc->parent_acct =
+				xstrdup(assoc->parent_acct);
+			sreport_assoc->user = xstrdup(assoc->user);
+
+			/* get the amount of time this assoc used
+			   during the time we are looking at */
+			itr2 = list_iterator_create(assoc->accounting_list);
+			while((accting2 = list_next(itr2))) {
+				sreport_assoc->cpu_secs +=
+					(uint64_t)accting2->alloc_secs;
+			}
+			list_iterator_destroy(itr2);
+			list_delete_item(assoc_itr);
+		}
+		list_iterator_reset(assoc_itr);
+	}
+	list_iterator_destroy(assoc_itr);
+	list_iterator_destroy(itr);
+
+	list_destroy(cluster_list);
+	cluster_list = NULL;
+	list_destroy(assoc_list);
+	assoc_list = NULL;
+	list_destroy(first_list);
+	first_list = NULL;
 
 	if(print_fields_have_header) {
 		char start_char[20];
@@ -641,7 +741,7 @@
 		       (int)(assoc_cond->usage_end - assoc_cond->usage_start));
 
 		switch(time_format) {
-		case SLURMDB_REPORT_TIME_PERCENT:
+		case SREPORT_TIME_PERCENT:
 			printf("Time reported in %s\n", time_format_string);
 			break;
 		default:
@@ -657,21 +757,21 @@
 	print_fields_header(print_fields_list);
 
 	field_count = list_count(print_fields_list);
-	list_sort(slurmdb_report_cluster_list, (ListCmpF)sort_cluster_dec);
-
-	cluster_itr = list_iterator_create(slurmdb_report_cluster_list);
-	while((slurmdb_report_cluster = list_next(cluster_itr))) {
-		//list_sort(slurmdb_report_cluster->assoc_list,
+	list_sort(sreport_cluster_list, (ListCmpF)sort_cluster_dec);
+
+	cluster_itr = list_iterator_create(sreport_cluster_list);
+	while((sreport_cluster = list_next(cluster_itr))) {
+		//list_sort(sreport_cluster->assoc_list,
 		//  (ListCmpF)sort_assoc_dec);
 		if(tree_list)
 			list_flush(tree_list);
 		else
-			tree_list = list_create(slurmdb_destroy_print_tree);
-
-		itr = list_iterator_create(slurmdb_report_cluster->assoc_list);
-		while((slurmdb_report_assoc = list_next(itr))) {
+			tree_list = list_create(destroy_acct_print_tree);
+
+		itr = list_iterator_create(sreport_cluster->assoc_list);
+		while((sreport_assoc = list_next(itr))) {
 			int curr_inx = 1;
-			if(!slurmdb_report_assoc->cpu_secs)
+			if(!sreport_assoc->cpu_secs)
 				continue;
 			while((field = list_next(itr2))) {
 				char *tmp_char = NULL;
@@ -681,28 +781,27 @@
 					if(tree_display) {
 						char *local_acct = NULL;
 						char *parent_acct = NULL;
-						if(slurmdb_report_assoc->user) {
+						if(sreport_assoc->user) {
 							local_acct =
 								xstrdup_printf(
 									"|%s",
-									slurmdb_report_assoc->acct);
+									sreport_assoc->acct);
 							parent_acct =
-								slurmdb_report_assoc->acct;
+								sreport_assoc->acct;
 						} else {
 							local_acct = xstrdup(
-								slurmdb_report_assoc->acct);
-							parent_acct = slurmdb_report_assoc->
+								sreport_assoc->acct);
+							parent_acct = sreport_assoc->
 								parent_acct;
 						}
-						print_acct =
-							slurmdb_tree_name_get(
-								local_acct,
-								parent_acct,
-								tree_list);
+						print_acct = get_tree_acct_name(
+							local_acct,
+							parent_acct,
+							tree_list);
 						xfree(local_acct);
 					} else {
 						print_acct =
-							slurmdb_report_assoc->acct;
+							sreport_assoc->acct;
 					}
 					field->print_routine(
 						field,
@@ -713,19 +812,19 @@
 				case PRINT_CLUSTER_NAME:
 					field->print_routine(
 						field,
-						slurmdb_report_cluster->name,
+						sreport_cluster->name,
 						(curr_inx == field_count));
 					break;
 				case PRINT_CLUSTER_USER_LOGIN:
 					field->print_routine(
 						field,
-						slurmdb_report_assoc->user,
+						sreport_assoc->user,
 						(curr_inx == field_count));
 					break;
 				case PRINT_CLUSTER_USER_PROPER:
-					if(slurmdb_report_assoc->user)
+					if(sreport_assoc->user)
 						pwd = getpwnam(
-							slurmdb_report_assoc->user);
+							sreport_assoc->user);
 					if(pwd) {
 						tmp_char =
 							strtok(pwd->pw_gecos,
@@ -742,8 +841,8 @@
 				case PRINT_CLUSTER_AMOUNT_USED:
 					field->print_routine(
 						field,
-						slurmdb_report_assoc->cpu_secs,
-						slurmdb_report_cluster->cpu_secs,
+						sreport_assoc->cpu_secs,
+						sreport_cluster->cpu_secs,
 						(curr_inx == field_count));
 					break;
 				default:
@@ -761,7 +860,7 @@
 	}
 	list_iterator_destroy(cluster_itr);
 end_it:
-	slurmdb_destroy_association_cond(assoc_cond);
+	destroy_acct_association_cond(assoc_cond);
 
 	if(assoc_list) {
 		list_destroy(assoc_list);
@@ -778,9 +877,9 @@
 		cluster_list = NULL;
 	}
 
-	if(slurmdb_report_cluster_list) {
-		list_destroy(slurmdb_report_cluster_list);
-		slurmdb_report_cluster_list = NULL;
+	if(sreport_cluster_list) {
+		list_destroy(sreport_cluster_list);
+		sreport_cluster_list = NULL;
 	}
 
 	if(print_fields_list) {
@@ -794,23 +893,28 @@
 extern int cluster_user_by_account(int argc, char *argv[])
 {
 	int rc = SLURM_SUCCESS;
-	slurmdb_association_cond_t *assoc_cond =
-		xmalloc(sizeof(slurmdb_association_cond_t));
-	slurmdb_cluster_cond_t cluster_cond;
+	acct_association_cond_t *assoc_cond =
+		xmalloc(sizeof(acct_association_cond_t));
+	acct_cluster_cond_t cluster_cond;
 	ListIterator itr = NULL;
 	ListIterator itr2 = NULL;
+	ListIterator assoc_itr = NULL;
 	ListIterator cluster_itr = NULL;
 	List format_list = list_create(slurm_destroy_char);
-	List slurmdb_report_cluster_list = NULL;
+	List assoc_list = NULL;
+	List cluster_list = NULL;
+	List sreport_cluster_list = list_create(destroy_sreport_cluster_rec);
 	int i=0;
-	slurmdb_report_user_rec_t *slurmdb_report_user = NULL;
-	slurmdb_report_cluster_rec_t *slurmdb_report_cluster = NULL;
+	acct_cluster_rec_t *cluster = NULL;
+	acct_association_rec_t *assoc = NULL;
+	sreport_user_rec_t *sreport_user = NULL;
+	sreport_cluster_rec_t *sreport_cluster = NULL;
 	print_field_t *field = NULL;
 	int field_count = 0;
 
 	print_fields_list = list_create(destroy_print_field);
 
-	memset(&cluster_cond, 0, sizeof(slurmdb_cluster_cond_t));
+	memset(&cluster_cond, 0, sizeof(acct_cluster_cond_t));
 
 	_set_assoc_cond(&i, argc, argv, assoc_cond, format_list);
 
@@ -821,14 +925,27 @@
 	_setup_print_fields_list(format_list);
 	list_destroy(format_list);
 
-	if(!(slurmdb_report_cluster_list =
-	     slurmdb_report_cluster_user_by_account(assoc_cond))) {
-		exit_code = 1;
+	cluster_cond.with_deleted = 1;
+	cluster_cond.with_usage = 1;
+	cluster_cond.usage_end = assoc_cond->usage_end;
+	cluster_cond.usage_start = assoc_cond->usage_start;
+	cluster_cond.cluster_list = assoc_cond->cluster_list;
+	cluster_list = acct_storage_g_get_clusters(
+		db_conn, my_uid, &cluster_cond);
+
+	if(!cluster_list) {
+		exit_code=1;
+		fprintf(stderr, " Problem with cluster query.\n");
 		goto end_it;
 	}
-
-<<<<<<< HEAD
-=======
+	assoc_list = acct_storage_g_get_associations(db_conn, my_uid,
+						     assoc_cond);
+	if(!assoc_list) {
+		exit_code=1;
+		fprintf(stderr, " Problem with assoc query.\n");
+		goto end_it;
+	}
+
 	/* set up the structures for easy reteval later */
 	itr = list_iterator_create(cluster_list);
 	assoc_itr = list_iterator_create(assoc_list);
@@ -933,7 +1050,6 @@
 	list_destroy(assoc_list);
 	assoc_list = NULL;
 
->>>>>>> e4db9665
 	if(print_fields_have_header) {
 		char start_char[20];
 		char end_char[20];
@@ -949,7 +1065,7 @@
 		       (int)(assoc_cond->usage_end - assoc_cond->usage_start));
 
 		switch(time_format) {
-		case SLURMDB_REPORT_TIME_PERCENT:
+		case SREPORT_TIME_PERCENT:
 			printf("Time reported in %s\n", time_format_string);
 			break;
 		default:
@@ -965,17 +1081,16 @@
 	print_fields_header(print_fields_list);
 
 	field_count = list_count(print_fields_list);
-	cluster_itr = list_iterator_create(slurmdb_report_cluster_list);
-	while((slurmdb_report_cluster = list_next(cluster_itr))) {
-		list_sort(slurmdb_report_cluster->user_list,
-			  (ListCmpF)sort_user_dec);
-
-		itr = list_iterator_create(slurmdb_report_cluster->user_list);
-		while((slurmdb_report_user = list_next(itr))) {
+	cluster_itr = list_iterator_create(sreport_cluster_list);
+	while((sreport_cluster = list_next(cluster_itr))) {
+		list_sort(sreport_cluster->user_list, (ListCmpF)sort_user_dec);
+
+		itr = list_iterator_create(sreport_cluster->user_list);
+		while((sreport_user = list_next(itr))) {
 			int curr_inx = 1;
 
 			/* we don't care if they didn't use any time */
-			if(!slurmdb_report_user->cpu_secs)
+			if(!sreport_user->cpu_secs)
 				continue;
 
 			while((field = list_next(itr2))) {
@@ -985,23 +1100,23 @@
 				case PRINT_CLUSTER_ACCT:
 					field->print_routine(
 						field,
-						slurmdb_report_user->acct,
+						sreport_user->acct,
 						(curr_inx == field_count));
 					break;
 				case PRINT_CLUSTER_NAME:
 					field->print_routine(
 						field,
-						slurmdb_report_cluster->name,
+						sreport_cluster->name,
 						(curr_inx == field_count));
 					break;
 				case PRINT_CLUSTER_USER_LOGIN:
 					field->print_routine(
 						field,
-						slurmdb_report_user->name,
+						sreport_user->name,
 						(curr_inx == field_count));
 					break;
 				case PRINT_CLUSTER_USER_PROPER:
-					pwd = getpwnam(slurmdb_report_user->name);
+					pwd = getpwnam(sreport_user->name);
 					if(pwd) {
 						tmp_char =
 							strtok(pwd->pw_gecos,
@@ -1018,8 +1133,8 @@
 				case PRINT_CLUSTER_AMOUNT_USED:
 					field->print_routine(
 						field,
-						slurmdb_report_user->cpu_secs,
-						slurmdb_report_cluster->cpu_secs,
+						sreport_user->cpu_secs,
+						sreport_cluster->cpu_secs,
 						(curr_inx == field_count));
 					break;
 				default:
@@ -1037,11 +1152,21 @@
 	}
 	list_iterator_destroy(cluster_itr);
 end_it:
-	slurmdb_destroy_association_cond(assoc_cond);
-
-	if(slurmdb_report_cluster_list) {
-		list_destroy(slurmdb_report_cluster_list);
-		slurmdb_report_cluster_list = NULL;
+	destroy_acct_association_cond(assoc_cond);
+
+	if(assoc_list) {
+		list_destroy(assoc_list);
+		assoc_list = NULL;
+	}
+
+	if(cluster_list) {
+		list_destroy(cluster_list);
+		cluster_list = NULL;
+	}
+
+	if(sreport_cluster_list) {
+		list_destroy(sreport_cluster_list);
+		sreport_cluster_list = NULL;
 	}
 
 	if(print_fields_list) {
@@ -1055,23 +1180,28 @@
 extern int cluster_user_by_wckey(int argc, char *argv[])
 {
 	int rc = SLURM_SUCCESS;
-	slurmdb_wckey_cond_t *wckey_cond =
-		xmalloc(sizeof(slurmdb_wckey_cond_t));
-	slurmdb_cluster_cond_t cluster_cond;
+	acct_wckey_cond_t *wckey_cond =
+		xmalloc(sizeof(acct_wckey_cond_t));
+	acct_cluster_cond_t cluster_cond;
 	ListIterator itr = NULL;
 	ListIterator itr2 = NULL;
+	ListIterator wckey_itr = NULL;
 	ListIterator cluster_itr = NULL;
 	List format_list = list_create(slurm_destroy_char);
-	List slurmdb_report_cluster_list = NULL;
+	List wckey_list = NULL;
+	List cluster_list = NULL;
+	List sreport_cluster_list = list_create(destroy_sreport_cluster_rec);
 	int i=0;
-	slurmdb_report_user_rec_t *slurmdb_report_user = NULL;
-	slurmdb_report_cluster_rec_t *slurmdb_report_cluster = NULL;
+	acct_cluster_rec_t *cluster = NULL;
+	acct_wckey_rec_t *wckey = NULL;
+	sreport_user_rec_t *sreport_user = NULL;
+	sreport_cluster_rec_t *sreport_cluster = NULL;
 	print_field_t *field = NULL;
 	int field_count = 0;
 
 	print_fields_list = list_create(destroy_print_field);
 
-	memset(&cluster_cond, 0, sizeof(slurmdb_cluster_cond_t));
+	memset(&cluster_cond, 0, sizeof(acct_cluster_cond_t));
 
 	_set_wckey_cond(&i, argc, argv, wckey_cond, format_list);
 
@@ -1082,14 +1212,27 @@
 	_setup_print_fields_list(format_list);
 	list_destroy(format_list);
 
-	if(!(slurmdb_report_cluster_list =
-	     slurmdb_report_cluster_user_by_wckey(wckey_cond))) {
-		exit_code = 1;
+	cluster_cond.with_deleted = 1;
+	cluster_cond.with_usage = 1;
+	cluster_cond.usage_end = wckey_cond->usage_end;
+	cluster_cond.usage_start = wckey_cond->usage_start;
+	cluster_cond.cluster_list = wckey_cond->cluster_list;
+	cluster_list = acct_storage_g_get_clusters(
+		db_conn, my_uid, &cluster_cond);
+
+	if(!cluster_list) {
+		exit_code=1;
+		fprintf(stderr, " Problem with cluster query.\n");
 		goto end_it;
 	}
-
-<<<<<<< HEAD
-=======
+	wckey_list = acct_storage_g_get_wckeys(db_conn, my_uid,
+						     wckey_cond);
+	if(!wckey_list) {
+		exit_code=1;
+		fprintf(stderr, " Problem with wckey query.\n");
+		goto end_it;
+	}
+
 	/* set up the structures for easy reteval later */
 	itr = list_iterator_create(cluster_list);
 	wckey_itr = list_iterator_create(wckey_list);
@@ -1176,7 +1319,6 @@
 	list_destroy(wckey_list);
 	wckey_list = NULL;
 
->>>>>>> e4db9665
 	if(print_fields_have_header) {
 		char start_char[20];
 		char end_char[20];
@@ -1192,7 +1334,7 @@
 		       (int)(wckey_cond->usage_end - wckey_cond->usage_start));
 
 		switch(time_format) {
-		case SLURMDB_REPORT_TIME_PERCENT:
+		case SREPORT_TIME_PERCENT:
 			printf("Time reported in %s\n", time_format_string);
 			break;
 		default:
@@ -1208,17 +1350,16 @@
 	print_fields_header(print_fields_list);
 
 	field_count = list_count(print_fields_list);
-	cluster_itr = list_iterator_create(slurmdb_report_cluster_list);
-	while((slurmdb_report_cluster = list_next(cluster_itr))) {
-		list_sort(slurmdb_report_cluster->user_list,
-			  (ListCmpF)sort_user_dec);
-
-		itr = list_iterator_create(slurmdb_report_cluster->user_list);
-		while((slurmdb_report_user = list_next(itr))) {
+	cluster_itr = list_iterator_create(sreport_cluster_list);
+	while((sreport_cluster = list_next(cluster_itr))) {
+		list_sort(sreport_cluster->user_list, (ListCmpF)sort_user_dec);
+
+		itr = list_iterator_create(sreport_cluster->user_list);
+		while((sreport_user = list_next(itr))) {
 			int curr_inx = 1;
 
 			/* we don't care if they didn't use any time */
-			if(!slurmdb_report_user->cpu_secs)
+			if(!sreport_user->cpu_secs)
 				continue;
 
 			while((field = list_next(itr2))) {
@@ -1228,23 +1369,23 @@
 				case PRINT_CLUSTER_WCKEY:
 					field->print_routine(
 						field,
-						slurmdb_report_user->acct,
+						sreport_user->acct,
 						(curr_inx == field_count));
 					break;
 				case PRINT_CLUSTER_NAME:
 					field->print_routine(
 						field,
-						slurmdb_report_cluster->name,
+						sreport_cluster->name,
 						(curr_inx == field_count));
 					break;
 				case PRINT_CLUSTER_USER_LOGIN:
 					field->print_routine(
 						field,
-						slurmdb_report_user->name,
+						sreport_user->name,
 						(curr_inx == field_count));
 					break;
 				case PRINT_CLUSTER_USER_PROPER:
-					pwd = getpwnam(slurmdb_report_user->name);
+					pwd = getpwnam(sreport_user->name);
 					if(pwd) {
 						tmp_char =
 							strtok(pwd->pw_gecos,
@@ -1261,8 +1402,8 @@
 				case PRINT_CLUSTER_AMOUNT_USED:
 					field->print_routine(
 						field,
-						slurmdb_report_user->cpu_secs,
-						slurmdb_report_cluster->cpu_secs,
+						sreport_user->cpu_secs,
+						sreport_cluster->cpu_secs,
 						(curr_inx == field_count));
 					break;
 				default:
@@ -1280,11 +1421,21 @@
 	}
 	list_iterator_destroy(cluster_itr);
 end_it:
-	slurmdb_destroy_wckey_cond(wckey_cond);
-
-	if(slurmdb_report_cluster_list) {
-		list_destroy(slurmdb_report_cluster_list);
-		slurmdb_report_cluster_list = NULL;
+	destroy_acct_wckey_cond(wckey_cond);
+
+	if(wckey_list) {
+		list_destroy(wckey_list);
+		wckey_list = NULL;
+	}
+
+	if(cluster_list) {
+		list_destroy(cluster_list);
+		cluster_list = NULL;
+	}
+
+	if(sreport_cluster_list) {
+		list_destroy(sreport_cluster_list);
+		sreport_cluster_list = NULL;
 	}
 
 	if(print_fields_list) {
@@ -1301,7 +1452,7 @@
 	ListIterator itr = NULL;
 	ListIterator itr2 = NULL;
 	ListIterator itr3 = NULL;
-	slurmdb_cluster_rec_t *cluster = NULL;
+	acct_cluster_rec_t *cluster = NULL;
 
 	print_field_t *field = NULL;
 	uint32_t total_time = 0;
@@ -1333,8 +1484,8 @@
 	field_count = list_count(print_fields_list);
 
 	while((cluster = list_next(itr))) {
-		slurmdb_cluster_accounting_rec_t *accting = NULL;
-		slurmdb_cluster_accounting_rec_t total_acct;
+		cluster_accounting_rec_t *accting = NULL;
+		cluster_accounting_rec_t total_acct;
 		uint64_t total_reported = 0;
 		uint64_t local_total_time = 0;
 		int curr_inx = 1;
@@ -1343,8 +1494,7 @@
 		   || !list_count(cluster->accounting_list))
 			continue;
 
-		memset(&total_acct, 0,
-		       sizeof(slurmdb_cluster_accounting_rec_t));
+		memset(&total_acct, 0, sizeof(cluster_accounting_rec_t));
 
 		itr3 = list_iterator_create(cluster->accounting_list);
 		while((accting = list_next(itr3))) {
@@ -1461,24 +1611,29 @@
 extern int cluster_wckey_by_user(int argc, char *argv[])
 {
 	int rc = SLURM_SUCCESS;
-	slurmdb_wckey_cond_t *wckey_cond =
-		xmalloc(sizeof(slurmdb_wckey_cond_t));
-	slurmdb_cluster_cond_t cluster_cond;
+	acct_wckey_cond_t *wckey_cond =
+		xmalloc(sizeof(acct_wckey_cond_t));
+	acct_cluster_cond_t cluster_cond;
 	ListIterator itr = NULL;
 	ListIterator itr2 = NULL;
+	ListIterator wckey_itr = NULL;
 	ListIterator cluster_itr = NULL;
 	List format_list = list_create(slurm_destroy_char);
-	List slurmdb_report_cluster_list = NULL;
+	List wckey_list = NULL;
+	List cluster_list = NULL;
+	List sreport_cluster_list = list_create(destroy_sreport_cluster_rec);
 	List tree_list = NULL;
 	int i=0;
-	slurmdb_report_assoc_rec_t *slurmdb_report_assoc = NULL;
-	slurmdb_report_cluster_rec_t *slurmdb_report_cluster = NULL;
+	acct_cluster_rec_t *cluster = NULL;
+	acct_wckey_rec_t *wckey = NULL;
+	sreport_assoc_rec_t *sreport_assoc = NULL;
+	sreport_cluster_rec_t *sreport_cluster = NULL;
 	print_field_t *field = NULL;
 	int field_count = 0;
 
 	print_fields_list = list_create(destroy_print_field);
 
-	memset(&cluster_cond, 0, sizeof(slurmdb_cluster_cond_t));
+	memset(&cluster_cond, 0, sizeof(acct_cluster_cond_t));
 
 	_set_wckey_cond(&i, argc, argv, wckey_cond, format_list);
 
@@ -1489,11 +1644,122 @@
 	_setup_print_fields_list(format_list);
 	list_destroy(format_list);
 
-	if(!(slurmdb_report_cluster_list =
-	     slurmdb_report_cluster_wckey_by_user(wckey_cond))) {
-		exit_code = 1;
+	cluster_cond.with_deleted = 1;
+	cluster_cond.with_usage = 1;
+	cluster_cond.usage_end = wckey_cond->usage_end;
+	cluster_cond.usage_start = wckey_cond->usage_start;
+	cluster_cond.cluster_list = wckey_cond->cluster_list;
+	cluster_list = acct_storage_g_get_clusters(
+		db_conn, my_uid, &cluster_cond);
+
+	if(!cluster_list) {
+		exit_code=1;
+		fprintf(stderr, " Problem with cluster query.\n");
 		goto end_it;
 	}
+	wckey_list = acct_storage_g_get_wckeys(db_conn, my_uid, wckey_cond);
+	if(!wckey_list) {
+		exit_code=1;
+		fprintf(stderr, " Problem with wckey query.\n");
+		goto end_it;
+	}
+
+	/* set up the structures for easy retrieval later */
+	itr = list_iterator_create(cluster_list);
+	wckey_itr = list_iterator_create(wckey_list);
+	while((cluster = list_next(itr))) {
+		cluster_accounting_rec_t *accting = NULL;
+
+		/* check to see if this cluster is around during the
+		   time we are looking at */
+		if(!cluster->accounting_list
+		   || !list_count(cluster->accounting_list))
+			continue;
+
+		sreport_cluster = xmalloc(sizeof(sreport_cluster_rec_t));
+
+		list_append(sreport_cluster_list, sreport_cluster);
+
+		sreport_cluster->name = xstrdup(cluster->name);
+		sreport_cluster->assoc_list =
+			list_create(destroy_sreport_assoc_rec);
+
+		/* get the amount of time and the average cpu count
+		   during the time we are looking at */
+		itr2 = list_iterator_create(cluster->accounting_list);
+		while((accting = list_next(itr2))) {
+			sreport_cluster->cpu_secs += accting->alloc_secs
+				+ accting->down_secs + accting->idle_secs
+				+ accting->resv_secs;
+			sreport_cluster->cpu_count += accting->cpu_count;
+		}
+		list_iterator_destroy(itr2);
+
+		sreport_cluster->cpu_count /=
+			list_count(cluster->accounting_list);
+
+		/* now add the wckeys of interest here by user */
+		while((wckey = list_next(wckey_itr))) {
+			acct_accounting_rec_t *accting2 = NULL;
+			sreport_assoc_rec_t *parent_assoc = NULL;
+			ListIterator par_itr = NULL;
+
+			if(!wckey->accounting_list
+			   || !list_count(wckey->accounting_list)) {
+				list_delete_item(wckey_itr);
+				continue;
+			}
+
+			if(strcmp(cluster->name, wckey->cluster))
+				continue;
+
+			/* find the parent */
+			par_itr = list_iterator_create(
+				sreport_cluster->assoc_list);
+			while((parent_assoc = list_next(par_itr))) {
+				if(!parent_assoc->user
+				   && !strcmp(parent_assoc->acct, wckey->name))
+					break;
+			}
+			list_iterator_destroy(par_itr);
+			if(!parent_assoc) {
+				parent_assoc = xmalloc(
+					sizeof(sreport_assoc_rec_t));
+
+				list_append(sreport_cluster->assoc_list,
+					    parent_assoc);
+				parent_assoc->acct = xstrdup(wckey->name);
+			}
+
+			sreport_assoc = xmalloc(sizeof(sreport_assoc_rec_t));
+
+			list_append(sreport_cluster->assoc_list,
+				    sreport_assoc);
+
+			sreport_assoc->acct = xstrdup(wckey->name);
+			sreport_assoc->user = xstrdup(wckey->user);
+
+			/* get the amount of time this wckey used
+			   during the time we are looking at */
+			itr2 = list_iterator_create(wckey->accounting_list);
+			while((accting2 = list_next(itr2))) {
+				sreport_assoc->cpu_secs +=
+					(uint64_t)accting2->alloc_secs;
+				parent_assoc->cpu_secs +=
+					(uint64_t)accting2->alloc_secs;
+			}
+			list_iterator_destroy(itr2);
+			list_delete_item(wckey_itr);
+		}
+		list_iterator_reset(wckey_itr);
+	}
+	list_iterator_destroy(wckey_itr);
+	list_iterator_destroy(itr);
+
+	list_destroy(cluster_list);
+	cluster_list = NULL;
+	list_destroy(wckey_list);
+	wckey_list = NULL;
 
 	if(print_fields_have_header) {
 		char start_char[20];
@@ -1510,7 +1776,7 @@
 		       (int)(wckey_cond->usage_end - wckey_cond->usage_start));
 
 		switch(time_format) {
-		case SLURMDB_REPORT_TIME_PERCENT:
+		case SREPORT_TIME_PERCENT:
 			printf("Time reported in %s\n", time_format_string);
 			break;
 		default:
@@ -1526,21 +1792,21 @@
 	print_fields_header(print_fields_list);
 
 	field_count = list_count(print_fields_list);
-	list_sort(slurmdb_report_cluster_list, (ListCmpF)sort_cluster_dec);
-
-	cluster_itr = list_iterator_create(slurmdb_report_cluster_list);
-	while((slurmdb_report_cluster = list_next(cluster_itr))) {
-		//list_sort(slurmdb_report_cluster->wckey_list,
+	list_sort(sreport_cluster_list, (ListCmpF)sort_cluster_dec);
+
+	cluster_itr = list_iterator_create(sreport_cluster_list);
+	while((sreport_cluster = list_next(cluster_itr))) {
+		//list_sort(sreport_cluster->wckey_list,
 		//  (ListCmpF)sort_wckey_dec);
 		if(tree_list)
 			list_flush(tree_list);
 		else
-			tree_list = list_create(slurmdb_destroy_print_tree);
-
-		itr = list_iterator_create(slurmdb_report_cluster->assoc_list);
-		while((slurmdb_report_assoc = list_next(itr))) {
+			tree_list = list_create(destroy_acct_print_tree);
+
+		itr = list_iterator_create(sreport_cluster->assoc_list);
+		while((sreport_assoc = list_next(itr))) {
 			int curr_inx = 1;
-			if(!slurmdb_report_assoc->cpu_secs)
+			if(!sreport_assoc->cpu_secs)
 				continue;
 			while((field = list_next(itr2))) {
 				char *tmp_char = NULL;
@@ -1549,26 +1815,26 @@
 				case PRINT_CLUSTER_WCKEY:
 					field->print_routine(
 						field,
-						slurmdb_report_assoc->acct,
+						sreport_assoc->acct,
 						(curr_inx == field_count));
 
 					break;
 				case PRINT_CLUSTER_NAME:
 					field->print_routine(
 						field,
-						slurmdb_report_cluster->name,
+						sreport_cluster->name,
 						(curr_inx == field_count));
 					break;
 				case PRINT_CLUSTER_USER_LOGIN:
 					field->print_routine(
 						field,
-						slurmdb_report_assoc->user,
+						sreport_assoc->user,
 						(curr_inx == field_count));
 					break;
 				case PRINT_CLUSTER_USER_PROPER:
-					if(slurmdb_report_assoc->user)
+					if(sreport_assoc->user)
 						pwd = getpwnam(
-							slurmdb_report_assoc->user);
+							sreport_assoc->user);
 					if(pwd) {
 						tmp_char =
 							strtok(pwd->pw_gecos,
@@ -1585,8 +1851,8 @@
 				case PRINT_CLUSTER_AMOUNT_USED:
 					field->print_routine(
 						field,
-						slurmdb_report_assoc->cpu_secs,
-						slurmdb_report_cluster->cpu_secs,
+						sreport_assoc->cpu_secs,
+						sreport_cluster->cpu_secs,
 						(curr_inx == field_count));
 					break;
 				default:
@@ -1604,11 +1870,21 @@
 	}
 	list_iterator_destroy(cluster_itr);
 end_it:
-	slurmdb_destroy_wckey_cond(wckey_cond);
-
-	if(slurmdb_report_cluster_list) {
-		list_destroy(slurmdb_report_cluster_list);
-		slurmdb_report_cluster_list = NULL;
+	destroy_acct_wckey_cond(wckey_cond);
+
+	if(wckey_list) {
+		list_destroy(wckey_list);
+		wckey_list = NULL;
+	}
+
+	if(cluster_list) {
+		list_destroy(cluster_list);
+		cluster_list = NULL;
+	}
+
+	if(sreport_cluster_list) {
+		list_destroy(sreport_cluster_list);
+		sreport_cluster_list = NULL;
 	}
 
 	if(print_fields_list) {
