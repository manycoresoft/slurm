--- conflicted
+++ resolved
@@ -1710,15 +1710,7 @@
 
 #endif
 
-<<<<<<< HEAD
-#endif
-
-	/* One extra pointer is for a trailing NULL and a
-	 * second extra pointer is for arguments from the multi-prog file */
-	opt.argv = (char **) xmalloc((opt.argc + 2) * sizeof(char *));
-=======
 	command_pos = launch_g_setup_srun_opt(rest);
->>>>>>> 3c8a4dc1
 
 	/* Since this is needed on an emulated system don't put this code in
 	 * the launch plugin.
