--- conflicted
+++ resolved
@@ -2670,11 +2670,7 @@
 
 	/* translate job_res->cpus array into format with rep count */
 	build_cnt = build_job_resources_cpu_array(job_res);
-<<<<<<< HEAD
-	if (job_ptr->details->core_spec != (uint16_t) NO_VAL) {
-=======
 	if (job_ptr->details->whole_node) {
->>>>>>> 90f1727d
 		int first, last = -1;
 		first = bit_ffs(job_res->node_bitmap);
 		if (first != -1)
