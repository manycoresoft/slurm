--- conflicted
+++ resolved
@@ -2271,21 +2271,10 @@
 			for (i = 0; i < p_ptr->num_rows; i++) {
 				if (!p_ptr->row[i].row_bitmap)
 					continue;
-<<<<<<< HEAD
-				tmp = 0;
-				for (c = start; c < end; c++) {
-					if (bit_test(p_ptr->row[i].row_bitmap,
-						     c))
-						tmp++;
-				}
-				/* Report row with largest CPU count */
-				tmp_16 = MAX(tmp_16, tmp);
-=======
 				tmp = bit_set_count_range(p_ptr->row[i].row_bitmap,
 							  start, end);
-				/* get the row with the largest CPU count */
+				/* Report row with largest CPU count */
 				tmp_part = MAX(tmp, tmp_part);
->>>>>>> f5a89755
 			}
 			tmp_16 += tmp_part;	/* Add CPU counts all parts */
 		}
