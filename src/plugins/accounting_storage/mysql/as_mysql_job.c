--- conflicted
+++ resolved
@@ -1035,14 +1035,9 @@
 		"max_rss_node=%u, ave_rss=%f, "
 		"max_pages=%u, max_pages_task=%u, "
 		"max_pages_node=%u, ave_pages=%f, "
-<<<<<<< HEAD
 		"min_cpu=%u, min_cpu_task=%u, "
 		"min_cpu_node=%u, ave_cpu=%f "
-=======
-		"min_cpu=%f, min_cpu_task=%u, "
-		"min_cpu_node=%u, ave_cpu=%f, "
 		"act_cpufreq=%u, consumed_energy=%u "
->>>>>>> ab74dece
 		"where job_db_inx=%d and id_step=%d",
 		mysql_conn->cluster_name, step_table, (int)now,
 		comp_status,
