##*****************************************************************************
## $Id$
##*****************************************************************************
#  AUTHOR:
#    Chris Dunlap <cdunlap@llnl.gov> (originally for OpenSSL)
#    Modified for munge by Christopher Morrone <morrone2@llnl.gov>
#
#  SYNOPSIS:
#    X_AC_MUNGE()
#
#  DESCRIPTION:
#    Check the usual suspects for an munge installation,
#    updating CPPFLAGS and LDFLAGS as necessary.
#
#  WARNINGS:
#    This macro must be placed after AC_PROG_CC and before AC_PROG_LIBTOOL.
##*****************************************************************************

AC_DEFUN([X_AC_MUNGE], [

  _x_ac_munge_dirs="/usr /usr/local /opt/freeware /opt/munge"
  _x_ac_munge_libs="lib64 lib"

  AC_ARG_WITH(
    [munge],
    AS_HELP_STRING(--with-munge=PATH,Specify path to munge installation),
    [_x_ac_munge_dirs="$withval $_x_ac_munge_dirs"])

  AC_CACHE_CHECK(
    [for munge installation],
    [x_ac_cv_munge_dir],
    [
      for d in $_x_ac_munge_dirs; do
        test -d "$d" || continue
        test -d "$d/include" || continue
        test -f "$d/include/munge.h" || continue
	for bit in $_x_ac_munge_libs; do
          test -d "$d/$bit" || continue

 	  _x_ac_munge_libs_save="$LIBS"
          LIBS="-L$d/$bit -lmunge $LIBS"
          AC_LINK_IFELSE(
            AC_LANG_CALL([], munge_encode),
            AS_VAR_SET(x_ac_cv_munge_dir, $d))
          LIBS="$_x_ac_munge_libs_save"
          test -n "$x_ac_cv_munge_dir" && break
	done
        test -n "$x_ac_cv_munge_dir" && break
      done
    ])

  if test -z "$x_ac_cv_munge_dir"; then
    AC_MSG_WARN([unable to locate munge installation])
  else
    MUNGE_LIBS="-lmunge"
    MUNGE_CPPFLAGS="-I$x_ac_cv_munge_dir/include"
<<<<<<< HEAD
    MUNGE_LDFLAGS="-L$x_ac_cv_munge_dir/$bit -Wl,-rpath -Wl,$x_ac_cv_munge_dir/$bit"
=======
    MUNGE_LDFLAGS="-Wl,-rpath -Wl,$x_ac_cv_munge_dir/$bit -L$x_ac_cv_munge_dir/$bit"
>>>>>>> cbd2bda5
  fi

  AC_SUBST(MUNGE_LIBS)
  AC_SUBST(MUNGE_CPPFLAGS)
  AC_SUBST(MUNGE_LDFLAGS)

  AM_CONDITIONAL(WITH_MUNGE, test -n "$x_ac_cv_munge_dir")
])<|MERGE_RESOLUTION|>--- conflicted
+++ resolved
@@ -54,11 +54,7 @@
   else
     MUNGE_LIBS="-lmunge"
     MUNGE_CPPFLAGS="-I$x_ac_cv_munge_dir/include"
-<<<<<<< HEAD
-    MUNGE_LDFLAGS="-L$x_ac_cv_munge_dir/$bit -Wl,-rpath -Wl,$x_ac_cv_munge_dir/$bit"
-=======
     MUNGE_LDFLAGS="-Wl,-rpath -Wl,$x_ac_cv_munge_dir/$bit -L$x_ac_cv_munge_dir/$bit"
->>>>>>> cbd2bda5
   fi
 
   AC_SUBST(MUNGE_LIBS)
